[ {
  "userID" : 1,
  "username" : "alice123",
  "email" : "alice@example.com",
  "password" : "hashedpassword1",
  "firstName" : "Alice",
  "lastName" : "Smith",
  "dateOfBirth" : 800064000000,
  "accountCreationDate" : 1711929600000,
  "subscriptionPlan" : {
    "type" : "FreePlan",
    "type" : "FREE",
    "maxQuality" : 128,
    "deviceLimit" : 1
  },
  "subscriptionInfo" : {
    "startDate" : 1711929600000,
    "endDate" : null,
    "lastBillingDate" : null,
    "paymentMethod" : null,
    "autoRenew" : false,
    "price" : 0.0
  },
  "followedUsersIDs" : [ ],
  "followersIDs" : [ ],
  "library" : null,
  "defaultPlaylist" : null,
  "active" : true
}, {
  "userID" : 2,
  "username" : "bob456",
  "email" : "bob@example.com",
  "password" : "hashedpassword2",
  "firstName" : "Bob",
  "lastName" : "Johnson",
  "dateOfBirth" : 653875200000,
  "accountCreationDate" : 1711929600000,
  "subscriptionPlan" : {
    "type" : "FreePlan",
    "type" : "FREE",
    "maxQuality" : 128,
    "deviceLimit" : 1
  },
  "subscriptionInfo" : {
    "startDate" : 1745948601898,
    "endDate" : null,
    "lastBillingDate" : null,
    "paymentMethod" : null,
    "autoRenew" : false,
    "price" : 0.0
  },
  "followedUsersIDs" : [ ],
  "followersIDs" : [ ],
  "library" : null,
  "defaultPlaylist" : null,
  "active" : true
}, {
  "userID" : 3,
  "username" : "johnlennon",
  "email" : "john.lennon@beatles.com",
  "password" : "password123",
  "firstName" : "John",
  "lastName" : "Lennon",
  "dateOfBirth" : -922410000000,
  "accountCreationDate" : 1745439808914,
  "subscriptionPlan" : {
    "type" : "PremiumPlan",
    "type" : "PREMIUM",
    "deviceLimit" : 5,
    "maxQuality" : 320
  },
  "subscriptionInfo" : {
    "startDate" : 1745439808915,
    "endDate" : 1748031808915,
    "lastBillingDate" : null,
    "paymentMethod" : null,
    "autoRenew" : false,
    "price" : 0.0
  },
  "followedUsersIDs" : [ 4 ],
  "followersIDs" : [ ],
  "library" : null,
  "defaultPlaylist" : null,
  "active" : true
}, {
  "userID" : 4,
  "username" : "taylorswift",
  "email" : "taylor@swift.com",
  "password" : "password456",
  "firstName" : "Taylor",
  "lastName" : "Swift",
  "dateOfBirth" : 629506800000,
  "accountCreationDate" : 1745439808915,
  "subscriptionPlan" : {
    "type" : "FreePlan",
    "type" : "FREE",
    "maxQuality" : 128,
    "deviceLimit" : 1
  },
  "subscriptionInfo" : {
    "startDate" : 1745439808916,
    "endDate" : null,
    "lastBillingDate" : null,
    "paymentMethod" : null,
    "autoRenew" : false,
    "price" : 0.0
  },
  "followedUsersIDs" : [ ],
  "followersIDs" : [ 3 ],
  "library" : null,
  "defaultPlaylist" : null,
  "active" : true
}, {
  "userID" : 5,
  "username" : "charlie",
  "email" : "charlie@example.com",
  "password" : "password789",
  "firstName" : "Charlie",
  "lastName" : "Brown",
  "dateOfBirth" : null,
  "accountCreationDate" : 1745438932275,
  "subscriptionPlan" : {
    "type" : "PremiumPlan",
    "type" : "PREMIUM",
    "deviceLimit" : 5,
    "maxQuality" : 320
  },
  "subscriptionInfo" : null,
  "followedUsersIDs" : [ ],
  "followersIDs" : [ ],
  "library" : null,
  "defaultPlaylist" : null,
  "active" : true
}, {
  "userID" : 3,
  "username" : "johnlennon",
  "email" : "john@beatles.com",
  "password" : "password123",
  "firstName" : "John",
  "lastName" : "Lennon",
  "dateOfBirth" : -922410000000,
  "accountCreationDate" : 1745439236373,
  "subscriptionPlan" : {
    "type" : "PremiumPlan",
    "type" : "PREMIUM",
    "deviceLimit" : 5,
    "maxQuality" : 320
  },
  "subscriptionInfo" : {
    "startDate" : 1745439236374,
    "endDate" : 1748031236374,
    "lastBillingDate" : null,
    "paymentMethod" : null,
    "autoRenew" : false,
    "price" : 0.0
  },
  "followedUsersIDs" : [ ],
  "followersIDs" : [ ],
  "library" : null,
  "defaultPlaylist" : null,
  "active" : true
}, {
  "userID" : 6,
  "username" : "alice_new",
  "email" : "alice_new@example.com",
  "password" : "newPass!",
  "firstName" : "Alice",
  "lastName" : "Smith",
  "dateOfBirth" : null,
  "accountCreationDate" : 1745948636684,
  "subscriptionPlan" : {
    "type" : "FreePlan",
    "type" : "FREE",
    "maxQuality" : 128,
    "deviceLimit" : 1
  },
  "subscriptionInfo" : {
    "startDate" : 1745948636866,
    "endDate" : null,
    "lastBillingDate" : null,
    "paymentMethod" : null,
    "autoRenew" : false,
    "price" : 0.0
  },
  "followedUsersIDs" : [ ],
  "followersIDs" : [ ],
  "library" : null,
  "defaultPlaylist" : null,
  "active" : true
}, {
  "userID" : 7,
  "username" : "bob",
  "email" : "bob@example2025.com",
  "password" : "pass456",
  "firstName" : "Bob",
  "lastName" : "Johnson",
  "dateOfBirth" : null,
  "accountCreationDate" : 1745948636729,
  "subscriptionPlan" : {
    "type" : "FreePlan",
    "type" : "FREE",
    "maxQuality" : 128,
    "deviceLimit" : 1
  },
  "subscriptionInfo" : {
    "startDate" : 1745948636729,
    "endDate" : null,
    "lastBillingDate" : null,
    "paymentMethod" : null,
    "autoRenew" : false,
    "price" : 0.0
  },
  "followedUsersIDs" : [ ],
  "followersIDs" : [ ],
  "library" : null,
  "defaultPlaylist" : null,
  "active" : true
}, {
  "userID" : 8,
  "username" : "alice",
  "email" : "alice@example2025.com",
  "password" : "pass123",
  "firstName" : "Alice",
  "lastName" : "Smith",
  "dateOfBirth" : null,
  "accountCreationDate" : 1745948642141,
  "subscriptionPlan" : {
    "type" : "FreePlan",
    "type" : "FREE",
    "maxQuality" : 128,
    "deviceLimit" : 1
  },
  "subscriptionInfo" : {
    "startDate" : 1745948642141,
    "endDate" : null,
    "lastBillingDate" : null,
    "paymentMethod" : null,
    "autoRenew" : false,
    "price" : 0.0
  },
  "followedUsersIDs" : [ ],
  "followersIDs" : [ ],
  "library" : null,
  "defaultPlaylist" : null,
  "active" : true
}, {
  "userID" : 9,
  "username" : "alice1",
  "email" : "alice@example20251.com",
  "password" : "pass123",
  "firstName" : "Alice",
  "lastName" : "Smith",
  "dateOfBirth" : null,
  "accountCreationDate" : 1745951928865,
  "subscriptionPlan" : {
    "type" : "FreePlan",
    "type" : "FREE",
    "maxQuality" : 128,
    "deviceLimit" : 1
  },
  "subscriptionInfo" : {
    "startDate" : 1745951928865,
    "endDate" : null,
    "lastBillingDate" : null,
    "paymentMethod" : null,
    "autoRenew" : false,
    "price" : 0.0
  },
  "followedUsersIDs" : [ ],
  "followersIDs" : [ ],
  "library" : null,
  "defaultPlaylist" : null,
  "active" : true
}, {
  "userID" : 10,
  "username" : "bob1",
  "email" : "bob@example20251.com",
  "password" : "pass456",
  "firstName" : "Bob",
  "lastName" : "Johnson",
  "dateOfBirth" : null,
  "accountCreationDate" : 1745951928903,
  "subscriptionPlan" : {
    "type" : "FreePlan",
    "type" : "FREE",
    "maxQuality" : 128,
    "deviceLimit" : 1
  },
  "subscriptionInfo" : {
    "startDate" : 1745951928903,
    "endDate" : null,
    "lastBillingDate" : null,
    "paymentMethod" : null,
    "autoRenew" : false,
    "price" : 0.0
  },
  "followedUsersIDs" : [ ],
  "followersIDs" : [ ],
  "library" : null,
  "defaultPlaylist" : null,
  "active" : true
}, {
  "userID" : 11,
  "username" : "docker2025",
  "email" : "docker2025@example.com",
  "password" : "newDockPass!",
  "firstName" : "Docker",
  "lastName" : "Costa",
  "dateOfBirth" : null,
  "accountCreationDate" : 1746090348382,
  "subscriptionPlan" : {
    "type" : "FreePlan",
    "type" : "FREE",
    "maxQuality" : 128,
    "deviceLimit" : 1
  },
  "subscriptionInfo" : {
    "startDate" : 1746090348648,
    "endDate" : null,
    "lastBillingDate" : null,
    "paymentMethod" : null,
    "autoRenew" : false,
    "price" : 0.0
  },
  "followedUsersIDs" : [ 12 ],
  "followersIDs" : [ ],
  "library" : {
    "userID" : 0,
    "playlists" : [ ]
  },
  "defaultPlaylist" : {
    "name" : null,
    "songs" : [ ],
    "ownerID" : 0,
    "playlistID" : 0,
    "likedByUsers" : [ ],
    "sharedWith" : [ ],
    "publiclyShareable" : false
  },
  "active" : true
}, {
  "userID" : 12,
  "username" : "bianca_costa",
  "email" : "bianca@example.com",
  "password" : "biancaPass456",
  "firstName" : "Bianca",
  "lastName" : "Costa",
  "dateOfBirth" : null,
  "accountCreationDate" : 1746090348473,
  "subscriptionPlan" : {
    "type" : "FreePlan",
    "type" : "FREE",
    "maxQuality" : 128,
    "deviceLimit" : 1
  },
  "subscriptionInfo" : {
    "startDate" : 1746090348473,
    "endDate" : null,
    "lastBillingDate" : null,
    "paymentMethod" : null,
    "autoRenew" : false,
    "price" : 0.0
  },
  "followedUsersIDs" : [ ],
  "followersIDs" : [ 11 ],
  "library" : {
    "userID" : 0,
    "playlists" : [ ]
  },
  "defaultPlaylist" : {
    "name" : null,
    "songs" : [ ],
    "ownerID" : 0,
    "playlistID" : 0,
    "likedByUsers" : [ ],
    "sharedWith" : [ ],
    "publiclyShareable" : false
  },
  "active" : true
}, {
  "userID" : 13,
  "username" : "docker_costa1",
  "email" : "docker1@example.com",
  "password" : "dockPass123",
  "firstName" : "Docker",
  "lastName" : "Costa",
  "dateOfBirth" : null,
  "accountCreationDate" : 1746126872320,
  "subscriptionPlan" : {
    "type" : "FreePlan",
    "type" : "FREE",
    "maxQuality" : 128,
    "deviceLimit" : 1
  },
  "subscriptionInfo" : {
    "startDate" : 1746126872320,
    "endDate" : null,
    "lastBillingDate" : null,
    "paymentMethod" : null,
    "autoRenew" : false,
    "price" : 0.0
  },
  "followedUsersIDs" : [ ],
  "followersIDs" : [ ],
  "library" : {
    "userID" : 13,
    "playlists" : [ {
      "name" : "Favorites",
      "songs" : [ ],
      "ownerID" : 13,
      "playlistID" : 0,
      "likedByUsers" : [ ],
      "sharedWith" : [ ],
      "publiclyShareable" : false
    } ]
  },
  "defaultPlaylist" : {
    "name" : "Favorites",
    "songs" : [ ],
    "ownerID" : 13,
    "playlistID" : 0,
    "likedByUsers" : [ ],
    "sharedWith" : [ ],
    "publiclyShareable" : false
  },
  "active" : true
}, {
  "userID" : 14,
  "username" : "bianca_costa1",
  "email" : "bianca1@example.com",
  "password" : "biancaPass456",
  "firstName" : "Bianca",
  "lastName" : "Costa",
  "dateOfBirth" : null,
  "accountCreationDate" : 1746126872379,
  "subscriptionPlan" : {
    "type" : "FreePlan",
    "type" : "FREE",
    "maxQuality" : 128,
    "deviceLimit" : 1
  },
  "subscriptionInfo" : {
    "startDate" : 1746126872379,
    "endDate" : null,
    "lastBillingDate" : null,
    "paymentMethod" : null,
    "autoRenew" : false,
    "price" : 0.0
  },
  "followedUsersIDs" : [ ],
  "followersIDs" : [ ],
  "library" : {
    "userID" : 14,
    "playlists" : [ {
      "name" : "Favorites",
      "songs" : [ ],
      "ownerID" : 14,
      "playlistID" : 0,
      "likedByUsers" : [ ],
      "sharedWith" : [ ],
      "publiclyShareable" : false
    } ]
  },
  "defaultPlaylist" : {
    "name" : "Favorites",
    "songs" : [ ],
    "ownerID" : 14,
    "playlistID" : 0,
    "likedByUsers" : [ ],
    "sharedWith" : [ ],
    "publiclyShareable" : false
  },
  "active" : true
}, {
  "userID" : 16,
  "username" : "bob_s",
  "email" : "bob@test.com",
  "password" : "c6ba91b90d922e159893f46c387e5dc1b3dc5c101a5a4522f03b987177a24a91",
  "firstName" : "Bob",
  "lastName" : "Smith",
  "dateOfBirth" : null,
  "accountCreationDate" : 1746390257295,
  "subscriptionPlan" : {
    "type" : "PremiumPlan",
    "type" : "PREMIUM",
    "deviceLimit" : 5,
    "maxQuality" : 320
  },
  "subscriptionInfo" : {
    "startDate" : 1746390257295,
    "endDate" : 1754166257295,
    "lastBillingDate" : 1746390257295,
    "paymentMethod" : null,
    "autoRenew" : true,
    "price" : 0.0
  },
  "followedUsersIDs" : [ ],
  "followersIDs" : [ ],
  "library" : {
    "userID" : 16,
    "playlists" : [ {
      "name" : "Favorites",
      "songs" : [ ],
      "ownerID" : 16,
      "playlistID" : 0,
      "likedByUsers" : [ ],
      "sharedWith" : [ ],
      "publiclyShareable" : false
    } ]
  },
  "defaultPlaylist" : {
    "name" : "Favorites",
    "songs" : [ ],
    "ownerID" : 16,
    "playlistID" : 0,
    "likedByUsers" : [ ],
    "sharedWith" : [ ],
    "publiclyShareable" : false
  },
  "active" : true
}, {
  "userID" : 17,
  "username" : "chris_w",
  "email" : "chris@test.com",
  "password" : "howXMC7OfdnjNGd6+zpUQZ1sAvPQV0NfE/dkAj4u2c2W8EjH9g7Xaw5t7WpRaOKe",
  "firstName" : "Chris",
  "lastName" : "Wilson",
  "dateOfBirth" : null,
  "accountCreationDate" : 1746390257416,
  "subscriptionPlan" : {
    "type" : "FreePlan",
    "type" : "FREE",
    "maxQuality" : 128,
    "deviceLimit" : 1
  },
  "subscriptionInfo" : {
    "startDate" : 1746390257416,
    "endDate" : null,
    "lastBillingDate" : 1746390257416,
    "paymentMethod" : null,
    "autoRenew" : true,
    "price" : 0.0
  },
  "followedUsersIDs" : [ ],
  "followersIDs" : [ ],
  "library" : {
    "userID" : 17,
    "playlists" : [ {
      "name" : "Favorites",
      "songs" : [ ],
      "ownerID" : 17,
      "playlistID" : 0,
      "likedByUsers" : [ ],
      "sharedWith" : [ ],
      "publiclyShareable" : false
    } ]
  },
  "defaultPlaylist" : {
    "name" : "Favorites",
    "songs" : [ ],
    "ownerID" : 17,
    "playlistID" : 0,
    "likedByUsers" : [ ],
    "sharedWith" : [ ],
    "publiclyShareable" : false
  },
  "active" : true
}, {
  "userID" : 18,
  "username" : "diana_p",
  "email" : "diana@test.com",
  "password" : "ef92b778bafe771e89245b89ecbc08a44a4e166c06659911881f383d4473e94f",
  "firstName" : "Diana",
  "lastName" : "Prince",
  "dateOfBirth" : null,
  "accountCreationDate" : 1746390257474,
  "subscriptionPlan" : {
    "type" : "PremiumPlan",
    "type" : "PREMIUM",
    "deviceLimit" : 5,
    "maxQuality" : 320
  },
  "subscriptionInfo" : {
    "startDate" : 1746390257565,
    "endDate" : 1754166257565,
    "lastBillingDate" : 1746390257581,
    "paymentMethod" : null,
    "autoRenew" : true,
    "price" : 0.0
  },
  "followedUsersIDs" : [ ],
  "followersIDs" : [ ],
  "library" : {
    "userID" : 18,
    "playlists" : [ {
      "name" : "Favorites",
      "songs" : [ ],
      "ownerID" : 18,
      "playlistID" : 0,
      "likedByUsers" : [ ],
      "sharedWith" : [ ],
      "publiclyShareable" : false
    } ]
  },
  "defaultPlaylist" : {
    "name" : "Favorites",
    "songs" : [ ],
    "ownerID" : 18,
    "playlistID" : 0,
    "likedByUsers" : [ ],
    "sharedWith" : [ ],
    "publiclyShareable" : false
  },
  "active" : true
}, {
  "userID" : 19,
  "username" : "eve_a",
  "email" : "eve@test.com",
  "password" : "9b8769a4a742959a2d0298c36fb70623f2dfacda8436237df08d8dfd5b37374c",
  "firstName" : "Eve",
  "lastName" : "Adams",
  "dateOfBirth" : null,
  "accountCreationDate" : 1746390257594,
  "subscriptionPlan" : {
    "type" : "FreePlan",
    "type" : "FREE",
    "maxQuality" : 128,
    "deviceLimit" : 1
  },
  "subscriptionInfo" : {
    "startDate" : 1746390257594,
    "endDate" : null,
    "lastBillingDate" : 1746390257594,
    "paymentMethod" : null,
    "autoRenew" : true,
    "price" : 0.0
  },
  "followedUsersIDs" : [ ],
  "followersIDs" : [ ],
  "library" : {
    "userID" : 19,
    "playlists" : [ {
      "name" : "Favorites",
      "songs" : [ ],
      "ownerID" : 19,
      "playlistID" : 0,
      "likedByUsers" : [ ],
      "sharedWith" : [ ],
      "publiclyShareable" : false
    } ]
  },
  "defaultPlaylist" : {
    "name" : "Favorites",
    "songs" : [ ],
    "ownerID" : 19,
    "playlistID" : 0,
    "likedByUsers" : [ ],
    "sharedWith" : [ ],
    "publiclyShareable" : false
  },
  "active" : true
}, {
  "userID" : 20,
  "username" : "frank_w",
  "email" : "frank@test.com",
  "password" : "1d4598d1949b47f7f211134b639ec32238ce73086a83c2f745713b3f12f817e5",
  "firstName" : "Frank",
  "lastName" : "Wright",
  "dateOfBirth" : null,
  "accountCreationDate" : 1746390257609,
  "subscriptionPlan" : {
    "type" : "FreePlan",
    "type" : "FREE",
    "maxQuality" : 128,
    "deviceLimit" : 1
  },
  "subscriptionInfo" : {
    "startDate" : 1746390257609,
    "endDate" : null,
    "lastBillingDate" : 1746390257609,
    "paymentMethod" : null,
    "autoRenew" : true,
    "price" : 0.0
  },
  "followedUsersIDs" : [ ],
  "followersIDs" : [ ],
  "library" : {
    "userID" : 20,
    "playlists" : [ {
      "name" : "Favorites",
      "songs" : [ ],
      "ownerID" : 20,
      "playlistID" : 0,
      "likedByUsers" : [ ],
      "sharedWith" : [ ],
      "publiclyShareable" : false
    } ]
  },
  "defaultPlaylist" : {
    "name" : "Favorites",
    "songs" : [ ],
    "ownerID" : 20,
    "playlistID" : 0,
    "likedByUsers" : [ ],
    "sharedWith" : [ ],
    "publiclyShareable" : false
  },
  "active" : true
}, {
  "userID" : 21,
  "username" : "grace_k",
  "email" : "grace@test.com",
  "password" : "9dbd5c893b5b573a1aa909c8cade58df194310e411c590d9fb0d63431841fd67",
  "firstName" : "Grace",
  "lastName" : "Kim",
  "dateOfBirth" : null,
  "accountCreationDate" : 1746390257625,
  "subscriptionPlan" : {
    "type" : "FreePlan",
    "type" : "FREE",
    "maxQuality" : 128,
    "deviceLimit" : 1
  },
  "subscriptionInfo" : {
    "startDate" : 1746390257625,
    "endDate" : null,
    "lastBillingDate" : 1746390257625,
    "paymentMethod" : null,
    "autoRenew" : true,
    "price" : 0.0
  },
  "followedUsersIDs" : [ ],
  "followersIDs" : [ ],
  "library" : {
    "userID" : 21,
    "playlists" : [ {
      "name" : "Favorites",
      "songs" : [ ],
      "ownerID" : 21,
      "playlistID" : 0,
      "likedByUsers" : [ ],
      "sharedWith" : [ ],
      "publiclyShareable" : false
    } ]
  },
  "defaultPlaylist" : {
    "name" : "Favorites",
    "songs" : [ ],
    "ownerID" : 21,
    "playlistID" : 0,
    "likedByUsers" : [ ],
    "sharedWith" : [ ],
    "publiclyShareable" : false
  },
  "active" : true
}, {
  "userID" : 22,
  "username" : "hannah_l",
  "email" : "hannah@test.com",
  "password" : "9b8769a4a742959a2d0298c36fb70623f2dfacda8436237df08d8dfd5b37374c",
  "firstName" : "Hannah",
  "lastName" : "Lee",
  "dateOfBirth" : null,
  "accountCreationDate" : 1746390257712,
  "subscriptionPlan" : {
    "type" : "FreePlan",
    "type" : "FREE",
    "maxQuality" : 128,
    "deviceLimit" : 1
  },
  "subscriptionInfo" : {
    "startDate" : 1746390257712,
    "endDate" : null,
    "lastBillingDate" : 1746390257712,
    "paymentMethod" : null,
    "autoRenew" : true,
    "price" : 0.0
  },
  "followedUsersIDs" : [ 23, 24 ],
  "followersIDs" : [ ],
  "library" : {
    "userID" : 22,
    "playlists" : [ {
      "name" : "Favorites",
      "songs" : [ ],
      "ownerID" : 22,
      "playlistID" : 0,
      "likedByUsers" : [ ],
      "sharedWith" : [ ],
      "publiclyShareable" : false
    } ]
  },
  "defaultPlaylist" : {
    "name" : "Favorites",
    "songs" : [ ],
    "ownerID" : 22,
    "playlistID" : 0,
    "likedByUsers" : [ ],
    "sharedWith" : [ ],
    "publiclyShareable" : false
  },
  "active" : true
}, {
  "userID" : 23,
  "username" : "isaac_n",
  "email" : "isaac@test.com",
  "password" : "1d4598d1949b47f7f211134b639ec32238ce73086a83c2f745713b3f12f817e5",
  "firstName" : "Isaac",
  "lastName" : "Newton",
  "dateOfBirth" : null,
  "accountCreationDate" : 1746390257728,
  "subscriptionPlan" : {
    "type" : "FreePlan",
    "type" : "FREE",
    "maxQuality" : 128,
    "deviceLimit" : 1
  },
  "subscriptionInfo" : {
    "startDate" : 1746390257728,
    "endDate" : null,
    "lastBillingDate" : 1746390257728,
    "paymentMethod" : null,
    "autoRenew" : true,
    "price" : 0.0
  },
  "followedUsersIDs" : [ 24, 25 ],
  "followersIDs" : [ 22 ],
  "library" : {
    "userID" : 23,
    "playlists" : [ {
      "name" : "Favorites",
      "songs" : [ ],
      "ownerID" : 23,
      "playlistID" : 0,
      "likedByUsers" : [ ],
      "sharedWith" : [ ],
      "publiclyShareable" : false
    } ]
  },
  "defaultPlaylist" : {
    "name" : "Favorites",
    "songs" : [ ],
    "ownerID" : 23,
    "playlistID" : 0,
    "likedByUsers" : [ ],
    "sharedWith" : [ ],
    "publiclyShareable" : false
  },
  "active" : true
}, {
  "userID" : 24,
  "username" : "julia_m",
  "email" : "julia@test.com",
  "password" : "9dbd5c893b5b573a1aa909c8cade58df194310e411c590d9fb0d63431841fd67",
  "firstName" : "Julia",
  "lastName" : "Moore",
  "dateOfBirth" : null,
  "accountCreationDate" : 1746390257747,
  "subscriptionPlan" : {
    "type" : "FreePlan",
    "type" : "FREE",
    "maxQuality" : 128,
    "deviceLimit" : 1
  },
  "subscriptionInfo" : {
    "startDate" : 1746390257747,
    "endDate" : null,
    "lastBillingDate" : 1746390257747,
    "paymentMethod" : null,
    "autoRenew" : true,
    "price" : 0.0
  },
  "followedUsersIDs" : [ 25 ],
  "followersIDs" : [ 22, 23 ],
  "library" : {
    "userID" : 24,
    "playlists" : [ {
      "name" : "Favorites",
      "songs" : [ ],
      "ownerID" : 24,
      "playlistID" : 0,
      "likedByUsers" : [ ],
      "sharedWith" : [ ],
      "publiclyShareable" : false
    } ]
  },
  "defaultPlaylist" : {
    "name" : "Favorites",
    "songs" : [ ],
    "ownerID" : 24,
    "playlistID" : 0,
    "likedByUsers" : [ ],
    "sharedWith" : [ ],
    "publiclyShareable" : false
  },
  "active" : true
}, {
  "userID" : 25,
  "username" : "kevin_p",
  "email" : "kevin@test.com",
  "password" : "1c6b4f2278067b875faa584b186908eb8c93289fbcb1ae3b057f66fc3c48853a",
  "firstName" : "Kevin",
  "lastName" : "Park",
  "dateOfBirth" : null,
  "accountCreationDate" : 1746390257771,
  "subscriptionPlan" : {
    "type" : "FreePlan",
    "type" : "FREE",
    "maxQuality" : 128,
    "deviceLimit" : 1
  },
  "subscriptionInfo" : {
    "startDate" : 1746390257771,
    "endDate" : null,
    "lastBillingDate" : 1746390257771,
    "paymentMethod" : null,
    "autoRenew" : true,
    "price" : 0.0
  },
  "followedUsersIDs" : [ ],
  "followersIDs" : [ 23, 24 ],
  "library" : {
    "userID" : 25,
    "playlists" : [ {
      "name" : "Favorites",
      "songs" : [ ],
      "ownerID" : 25,
      "playlistID" : 0,
      "likedByUsers" : [ ],
      "sharedWith" : [ ],
      "publiclyShareable" : false
    } ]
  },
  "defaultPlaylist" : {
    "name" : "Favorites",
    "songs" : [ ],
    "ownerID" : 25,
    "playlistID" : 0,
    "likedByUsers" : [ ],
    "sharedWith" : [ ],
    "publiclyShareable" : false
  },
  "active" : true
}, {
  "userID" : 26,
  "username" : "leonard_c",
  "email" : "leonard@test.com",
  "password" : "ef92b778bafe771e89245b89ecbc08a44a4e166c06659911881f383d4473e94f",
  "firstName" : "Leonard",
  "lastName" : "Cohen",
  "dateOfBirth" : null,
  "accountCreationDate" : 1746390257985,
  "subscriptionPlan" : {
    "type" : "PremiumPlan",
    "type" : "PREMIUM",
    "deviceLimit" : 5,
    "maxQuality" : 320
  },
  "subscriptionInfo" : {
    "startDate" : 1746390257985,
    "endDate" : 1777926257985,
    "lastBillingDate" : 1746390257985,
    "paymentMethod" : null,
    "autoRenew" : true,
    "price" : 0.0
  },
  "followedUsersIDs" : [ 27 ],
  "followersIDs" : [ ],
  "library" : {
    "userID" : 26,
    "playlists" : [ {
      "name" : "Favorites",
      "songs" : [ ],
      "ownerID" : 26,
      "playlistID" : 0,
      "likedByUsers" : [ ],
      "sharedWith" : [ ],
      "publiclyShareable" : false
    } ]
  },
  "defaultPlaylist" : {
    "name" : "Favorites",
    "songs" : [ ],
    "ownerID" : 26,
    "playlistID" : 0,
    "likedByUsers" : [ ],
    "sharedWith" : [ ],
    "publiclyShareable" : false
  },
  "active" : true
}, {
  "userID" : 27,
  "username" : "maya_a",
  "email" : "maya@test.com",
  "password" : "WtDbEKPZpuRi3no61OCCk/1BXJV2byau+ocEo3Udju2Gc4POwDXP1L/GeEsrYRVd",
  "firstName" : "Maya",
  "lastName" : "Angelou",
  "dateOfBirth" : null,
  "accountCreationDate" : 1746390258003,
  "subscriptionPlan" : {
    "type" : "StudentPlan",
    "type" : "STUDENT",
    "deviceLimit" : 3,
    "maxQuality" : 256
  },
  "subscriptionInfo" : {
    "startDate" : 1746390258003,
    "endDate" : 1761945858003,
    "lastBillingDate" : 1746390258003,
    "paymentMethod" : null,
    "autoRenew" : true,
    "price" : 0.0
  },
  "followedUsersIDs" : [ ],
  "followersIDs" : [ 26 ],
  "library" : {
    "userID" : 27,
    "playlists" : [ {
      "name" : "Favorites",
      "songs" : [ ],
      "ownerID" : 27,
      "playlistID" : 0,
      "likedByUsers" : [ ],
      "sharedWith" : [ ],
      "publiclyShareable" : false
    } ]
  },
  "defaultPlaylist" : {
    "name" : "Favorites",
    "songs" : [ ],
    "ownerID" : 27,
    "playlistID" : 0,
    "likedByUsers" : [ ],
    "sharedWith" : [ ],
    "publiclyShareable" : false
  },
  "active" : true
}, {
  "userID" : 29,
  "username" : "bob_s",
  "email" : "bob@test.com",
  "password" : "c6ba91b90d922e159893f46c387e5dc1b3dc5c101a5a4522f03b987177a24a91",
  "firstName" : "Bob",
  "lastName" : "Smith",
  "dateOfBirth" : null,
  "accountCreationDate" : 1746460470441,
  "subscriptionPlan" : {
    "type" : "PremiumPlan",
    "type" : "PREMIUM",
    "deviceLimit" : 5,
    "maxQuality" : 320
  },
  "subscriptionInfo" : {
    "startDate" : 1746460470441,
    "endDate" : 1754236470441,
    "lastBillingDate" : 1746460470441,
    "paymentMethod" : null,
    "autoRenew" : true,
    "price" : 0.0
  },
  "followedUsersIDs" : [ ],
  "followersIDs" : [ ],
  "library" : {
    "userID" : 29,
    "playlists" : [ {
      "name" : "Favorites",
      "songs" : [ ],
      "ownerID" : 29,
      "playlistID" : 0,
      "likedByUsers" : [ ],
      "sharedWith" : [ ],
      "publiclyShareable" : false
    } ]
  },
  "defaultPlaylist" : {
    "name" : "Favorites",
    "songs" : [ ],
    "ownerID" : 29,
    "playlistID" : 0,
    "likedByUsers" : [ ],
    "sharedWith" : [ ],
    "publiclyShareable" : false
  },
  "active" : true
}, {
  "userID" : 30,
  "username" : "chris_w",
  "email" : "chris@test.com",
  "password" : "HVXntwuvXGjF5LTTJz1CVVk68l+q49DIaR2bJbt6YKoe0zN68Yy/ALTQoR10Q4rd",
  "firstName" : "Chris",
  "lastName" : "Wilson",
  "dateOfBirth" : null,
  "accountCreationDate" : 1746460470548,
  "subscriptionPlan" : {
    "type" : "FreePlan",
    "type" : "FREE",
    "maxQuality" : 128,
    "deviceLimit" : 1
  },
  "subscriptionInfo" : {
    "startDate" : 1746460470548,
    "endDate" : null,
    "lastBillingDate" : 1746460470548,
    "paymentMethod" : null,
    "autoRenew" : true,
    "price" : 0.0
  },
  "followedUsersIDs" : [ ],
  "followersIDs" : [ ],
  "library" : {
    "userID" : 30,
    "playlists" : [ {
      "name" : "Favorites",
      "songs" : [ ],
      "ownerID" : 30,
      "playlistID" : 0,
      "likedByUsers" : [ ],
      "sharedWith" : [ ],
      "publiclyShareable" : false
    } ]
  },
  "defaultPlaylist" : {
    "name" : "Favorites",
    "songs" : [ ],
    "ownerID" : 30,
    "playlistID" : 0,
    "likedByUsers" : [ ],
    "sharedWith" : [ ],
    "publiclyShareable" : false
  },
  "active" : true
}, {
  "userID" : 31,
  "username" : "diana_p",
  "email" : "diana@test.com",
  "password" : "ef92b778bafe771e89245b89ecbc08a44a4e166c06659911881f383d4473e94f",
  "firstName" : "Diana",
  "lastName" : "Prince",
  "dateOfBirth" : null,
  "accountCreationDate" : 1746460470600,
  "subscriptionPlan" : {
    "type" : "PremiumPlan",
    "type" : "PREMIUM",
    "deviceLimit" : 5,
    "maxQuality" : 320
  },
  "subscriptionInfo" : {
    "startDate" : 1746460470676,
    "endDate" : 1754236470676,
    "lastBillingDate" : 1746460470691,
    "paymentMethod" : null,
    "autoRenew" : true,
    "price" : 0.0
  },
  "followedUsersIDs" : [ ],
  "followersIDs" : [ ],
  "library" : {
    "userID" : 31,
    "playlists" : [ {
      "name" : "Favorites",
      "songs" : [ ],
      "ownerID" : 31,
      "playlistID" : 0,
      "likedByUsers" : [ ],
      "sharedWith" : [ ],
      "publiclyShareable" : false
    } ]
  },
  "defaultPlaylist" : {
    "name" : "Favorites",
    "songs" : [ ],
    "ownerID" : 31,
    "playlistID" : 0,
    "likedByUsers" : [ ],
    "sharedWith" : [ ],
    "publiclyShareable" : false
  },
  "active" : true
}, {
  "userID" : 32,
  "username" : "eve_a",
  "email" : "eve@test.com",
  "password" : "9b8769a4a742959a2d0298c36fb70623f2dfacda8436237df08d8dfd5b37374c",
  "firstName" : "Eve",
  "lastName" : "Adams",
  "dateOfBirth" : null,
  "accountCreationDate" : 1746460470705,
  "subscriptionPlan" : {
    "type" : "FreePlan",
    "type" : "FREE",
    "maxQuality" : 128,
    "deviceLimit" : 1
  },
  "subscriptionInfo" : {
    "startDate" : 1746460470705,
    "endDate" : null,
    "lastBillingDate" : 1746460470705,
    "paymentMethod" : null,
    "autoRenew" : true,
    "price" : 0.0
  },
  "followedUsersIDs" : [ ],
  "followersIDs" : [ ],
  "library" : {
    "userID" : 32,
    "playlists" : [ {
      "name" : "Favorites",
      "songs" : [ ],
      "ownerID" : 32,
      "playlistID" : 0,
      "likedByUsers" : [ ],
      "sharedWith" : [ ],
      "publiclyShareable" : false
    } ]
  },
  "defaultPlaylist" : {
    "name" : "Favorites",
    "songs" : [ ],
    "ownerID" : 32,
    "playlistID" : 0,
    "likedByUsers" : [ ],
    "sharedWith" : [ ],
    "publiclyShareable" : false
  },
  "active" : true
}, {
  "userID" : 33,
  "username" : "frank_w",
  "email" : "frank@test.com",
  "password" : "1d4598d1949b47f7f211134b639ec32238ce73086a83c2f745713b3f12f817e5",
  "firstName" : "Frank",
  "lastName" : "Wright",
  "dateOfBirth" : null,
  "accountCreationDate" : 1746460470721,
  "subscriptionPlan" : {
    "type" : "FreePlan",
    "type" : "FREE",
    "maxQuality" : 128,
    "deviceLimit" : 1
  },
  "subscriptionInfo" : {
    "startDate" : 1746460470721,
    "endDate" : null,
    "lastBillingDate" : 1746460470721,
    "paymentMethod" : null,
    "autoRenew" : true,
    "price" : 0.0
  },
  "followedUsersIDs" : [ ],
  "followersIDs" : [ ],
  "library" : {
    "userID" : 33,
    "playlists" : [ {
      "name" : "Favorites",
      "songs" : [ ],
      "ownerID" : 33,
      "playlistID" : 0,
      "likedByUsers" : [ ],
      "sharedWith" : [ ],
      "publiclyShareable" : false
    } ]
  },
  "defaultPlaylist" : {
    "name" : "Favorites",
    "songs" : [ ],
    "ownerID" : 33,
    "playlistID" : 0,
    "likedByUsers" : [ ],
    "sharedWith" : [ ],
    "publiclyShareable" : false
  },
  "active" : true
}, {
  "userID" : 34,
  "username" : "grace_k",
  "email" : "grace@test.com",
  "password" : "9dbd5c893b5b573a1aa909c8cade58df194310e411c590d9fb0d63431841fd67",
  "firstName" : "Grace",
  "lastName" : "Kim",
  "dateOfBirth" : null,
  "accountCreationDate" : 1746460470735,
  "subscriptionPlan" : {
    "type" : "FreePlan",
    "type" : "FREE",
    "maxQuality" : 128,
    "deviceLimit" : 1
  },
  "subscriptionInfo" : {
    "startDate" : 1746460470735,
    "endDate" : null,
    "lastBillingDate" : 1746460470735,
    "paymentMethod" : null,
    "autoRenew" : true,
    "price" : 0.0
  },
  "followedUsersIDs" : [ ],
  "followersIDs" : [ ],
  "library" : {
    "userID" : 34,
    "playlists" : [ {
      "name" : "Favorites",
      "songs" : [ ],
      "ownerID" : 34,
      "playlistID" : 0,
      "likedByUsers" : [ ],
      "sharedWith" : [ ],
      "publiclyShareable" : false
    } ]
  },
  "defaultPlaylist" : {
    "name" : "Favorites",
    "songs" : [ ],
    "ownerID" : 34,
    "playlistID" : 0,
    "likedByUsers" : [ ],
    "sharedWith" : [ ],
    "publiclyShareable" : false
  },
  "active" : true
}, {
  "userID" : 35,
  "username" : "hannah_l",
  "email" : "hannah@test.com",
  "password" : "9b8769a4a742959a2d0298c36fb70623f2dfacda8436237df08d8dfd5b37374c",
  "firstName" : "Hannah",
  "lastName" : "Lee",
  "dateOfBirth" : null,
  "accountCreationDate" : 1746460470811,
  "subscriptionPlan" : {
    "type" : "FreePlan",
    "type" : "FREE",
    "maxQuality" : 128,
    "deviceLimit" : 1
  },
  "subscriptionInfo" : {
    "startDate" : 1746460470811,
    "endDate" : null,
    "lastBillingDate" : 1746460470811,
    "paymentMethod" : null,
    "autoRenew" : true,
    "price" : 0.0
  },
  "followedUsersIDs" : [ 36, 37 ],
  "followersIDs" : [ ],
  "library" : {
    "userID" : 35,
    "playlists" : [ {
      "name" : "Favorites",
      "songs" : [ ],
      "ownerID" : 35,
      "playlistID" : 0,
      "likedByUsers" : [ ],
      "sharedWith" : [ ],
      "publiclyShareable" : false
    } ]
  },
  "defaultPlaylist" : {
    "name" : "Favorites",
    "songs" : [ ],
    "ownerID" : 35,
    "playlistID" : 0,
    "likedByUsers" : [ ],
    "sharedWith" : [ ],
    "publiclyShareable" : false
  },
  "active" : true
}, {
  "userID" : 36,
  "username" : "isaac_n",
  "email" : "isaac@test.com",
  "password" : "1d4598d1949b47f7f211134b639ec32238ce73086a83c2f745713b3f12f817e5",
  "firstName" : "Isaac",
  "lastName" : "Newton",
  "dateOfBirth" : null,
  "accountCreationDate" : 1746460470826,
  "subscriptionPlan" : {
    "type" : "FreePlan",
    "type" : "FREE",
    "maxQuality" : 128,
    "deviceLimit" : 1
  },
  "subscriptionInfo" : {
    "startDate" : 1746460470826,
    "endDate" : null,
    "lastBillingDate" : 1746460470826,
    "paymentMethod" : null,
    "autoRenew" : true,
    "price" : 0.0
  },
  "followedUsersIDs" : [ 37, 38 ],
  "followersIDs" : [ 35 ],
  "library" : {
    "userID" : 36,
    "playlists" : [ {
      "name" : "Favorites",
      "songs" : [ ],
      "ownerID" : 36,
      "playlistID" : 0,
      "likedByUsers" : [ ],
      "sharedWith" : [ ],
      "publiclyShareable" : false
    } ]
  },
  "defaultPlaylist" : {
    "name" : "Favorites",
    "songs" : [ ],
    "ownerID" : 36,
    "playlistID" : 0,
    "likedByUsers" : [ ],
    "sharedWith" : [ ],
    "publiclyShareable" : false
  },
  "active" : true
}, {
  "userID" : 37,
  "username" : "julia_m",
  "email" : "julia@test.com",
  "password" : "9dbd5c893b5b573a1aa909c8cade58df194310e411c590d9fb0d63431841fd67",
  "firstName" : "Julia",
  "lastName" : "Moore",
  "dateOfBirth" : null,
  "accountCreationDate" : 1746460470842,
  "subscriptionPlan" : {
    "type" : "FreePlan",
    "type" : "FREE",
    "maxQuality" : 128,
    "deviceLimit" : 1
  },
  "subscriptionInfo" : {
    "startDate" : 1746460470842,
    "endDate" : null,
    "lastBillingDate" : 1746460470842,
    "paymentMethod" : null,
    "autoRenew" : true,
    "price" : 0.0
  },
  "followedUsersIDs" : [ 38 ],
  "followersIDs" : [ 35, 36 ],
  "library" : {
    "userID" : 37,
    "playlists" : [ {
      "name" : "Favorites",
      "songs" : [ ],
      "ownerID" : 37,
      "playlistID" : 0,
      "likedByUsers" : [ ],
      "sharedWith" : [ ],
      "publiclyShareable" : false
    } ]
  },
  "defaultPlaylist" : {
    "name" : "Favorites",
    "songs" : [ ],
    "ownerID" : 37,
    "playlistID" : 0,
    "likedByUsers" : [ ],
    "sharedWith" : [ ],
    "publiclyShareable" : false
  },
  "active" : true
}, {
  "userID" : 38,
  "username" : "kevin_p",
  "email" : "kevin@test.com",
  "password" : "1c6b4f2278067b875faa584b186908eb8c93289fbcb1ae3b057f66fc3c48853a",
  "firstName" : "Kevin",
  "lastName" : "Park",
  "dateOfBirth" : null,
  "accountCreationDate" : 1746460470862,
  "subscriptionPlan" : {
    "type" : "FreePlan",
    "type" : "FREE",
    "maxQuality" : 128,
    "deviceLimit" : 1
  },
  "subscriptionInfo" : {
    "startDate" : 1746460470862,
    "endDate" : null,
    "lastBillingDate" : 1746460470862,
    "paymentMethod" : null,
    "autoRenew" : true,
    "price" : 0.0
  },
  "followedUsersIDs" : [ ],
  "followersIDs" : [ 36, 37 ],
  "library" : {
    "userID" : 38,
    "playlists" : [ {
      "name" : "Favorites",
      "songs" : [ ],
      "ownerID" : 38,
      "playlistID" : 0,
      "likedByUsers" : [ ],
      "sharedWith" : [ ],
      "publiclyShareable" : false
    } ]
  },
  "defaultPlaylist" : {
    "name" : "Favorites",
    "songs" : [ ],
    "ownerID" : 38,
    "playlistID" : 0,
    "likedByUsers" : [ ],
    "sharedWith" : [ ],
    "publiclyShareable" : false
  },
  "active" : true
}, {
  "userID" : 39,
  "username" : "leonard_c",
  "email" : "leonard@test.com",
  "password" : "ef92b778bafe771e89245b89ecbc08a44a4e166c06659911881f383d4473e94f",
  "firstName" : "Leonard",
  "lastName" : "Cohen",
  "dateOfBirth" : null,
  "accountCreationDate" : 1746460471032,
  "subscriptionPlan" : {
    "type" : "PremiumPlan",
    "type" : "PREMIUM",
    "deviceLimit" : 5,
    "maxQuality" : 320
  },
  "subscriptionInfo" : {
    "startDate" : 1746460471032,
    "endDate" : 1777996471032,
    "lastBillingDate" : 1746460471032,
    "paymentMethod" : null,
    "autoRenew" : true,
    "price" : 0.0
  },
  "followedUsersIDs" : [ 40 ],
  "followersIDs" : [ ],
  "library" : {
    "userID" : 39,
    "playlists" : [ {
      "name" : "Favorites",
      "songs" : [ ],
      "ownerID" : 39,
      "playlistID" : 0,
      "likedByUsers" : [ ],
      "sharedWith" : [ ],
      "publiclyShareable" : false
    } ]
  },
  "defaultPlaylist" : {
    "name" : "Favorites",
    "songs" : [ ],
    "ownerID" : 39,
    "playlistID" : 0,
    "likedByUsers" : [ ],
    "sharedWith" : [ ],
    "publiclyShareable" : false
  },
  "active" : true
}, {
  "userID" : 40,
  "username" : "maya_a",
  "email" : "maya@test.com",
  "password" : "7ZCDT7HBdt/kEGO3jcGoh9dbs7MfTzuvfXWFYHo5M7YyWmxm06Os9tqh4qkpNrp0",
  "firstName" : "Maya",
  "lastName" : "Angelou",
  "dateOfBirth" : null,
  "accountCreationDate" : 1746460471043,
  "subscriptionPlan" : {
    "type" : "StudentPlan",
    "type" : "STUDENT",
    "deviceLimit" : 3,
    "maxQuality" : 256
  },
  "subscriptionInfo" : {
    "startDate" : 1746460471043,
    "endDate" : 1762016071043,
    "lastBillingDate" : 1746460471043,
    "paymentMethod" : null,
    "autoRenew" : true,
    "price" : 0.0
  },
  "followedUsersIDs" : [ ],
  "followersIDs" : [ 39 ],
  "library" : {
    "userID" : 40,
    "playlists" : [ {
      "name" : "Favorites",
      "songs" : [ ],
      "ownerID" : 40,
      "playlistID" : 0,
      "likedByUsers" : [ ],
      "sharedWith" : [ ],
      "publiclyShareable" : false
    } ]
  },
  "defaultPlaylist" : {
    "name" : "Favorites",
    "songs" : [ ],
    "ownerID" : 40,
    "playlistID" : 0,
    "likedByUsers" : [ ],
    "sharedWith" : [ ],
    "publiclyShareable" : false
  },
  "active" : true
}, {
  "userID" : 41,
  "username" : "testuser",
  "email" : "test@example.com",
  "password" : "13d249f2cb4127b40cfa757866850278793f814ded3c587fe5889e889a7a9f6c",
  "firstName" : "testuser",
  "lastName" : "TestUser",
  "dateOfBirth" : null,
  "accountCreationDate" : 1746478532603,
  "subscriptionPlan" : {
    "type" : "FreePlan",
    "type" : "FREE",
    "maxQuality" : 128,
    "deviceLimit" : 1
  },
  "subscriptionInfo" : {
    "startDate" : 1746478532603,
    "endDate" : null,
    "lastBillingDate" : 1746478532603,
    "paymentMethod" : null,
    "autoRenew" : true,
    "price" : 0.0
  },
  "followedUsersIDs" : [ ],
  "followersIDs" : [ ],
  "library" : {
    "userID" : 41,
    "playlists" : [ {
      "name" : "Favorites",
      "songs" : [ ],
      "ownerID" : 41,
      "playlistID" : 0,
      "likedByUsers" : [ ],
      "sharedWith" : [ ],
      "publiclyShareable" : false
    } ]
  },
  "defaultPlaylist" : {
    "name" : "Favorites",
    "songs" : [ ],
    "ownerID" : 41,
    "playlistID" : 0,
    "likedByUsers" : [ ],
    "sharedWith" : [ ],
    "publiclyShareable" : false
  },
  "active" : true
}, {
  "userID" : 42,
  "username" : "julcor",
  "email" : "juliocortes14@gmail.com",
  "password" : "b43206bb030355e10e4b57108dc726310d9450b76d6f8b9c108d7d001945556a",
  "firstName" : "Julio",
  "lastName" : "Cortés",
  "dateOfBirth" : null,
  "accountCreationDate" : 1747237750545,
  "subscriptionPlan" : {
    "type" : "FreePlan",
    "type" : "FREE",
    "maxQuality" : 128,
    "deviceLimit" : 1
  },
  "subscriptionInfo" : {
    "startDate" : 1747237750545,
    "endDate" : null,
    "lastBillingDate" : 1747237750545,
    "paymentMethod" : null,
    "autoRenew" : true,
    "price" : 0.0
  },
  "followedUsersIDs" : [ ],
  "followersIDs" : [ 47 ],
  "library" : {
    "userID" : 42,
    "playlists" : [ {
      "name" : "Favorites",
      "songs" : [ ],
      "ownerID" : 42,
      "playlistID" : 0,
      "likedByUsers" : [ ],
      "sharedWith" : [ ],
      "publiclyShareable" : false
    } ]
  },
  "defaultPlaylist" : {
    "name" : "Favorites",
    "songs" : [ ],
    "ownerID" : 42,
    "playlistID" : 0,
    "likedByUsers" : [ ],
    "sharedWith" : [ ],
    "publiclyShareable" : false
  },
  "active" : true
}, {
  "userID" : 43,
  "username" : "dactat",
  "email" : "tatiana@test.ch",
  "password" : "kcMkSu8xhYy+2tlm3gpJmSibII55po+MS3aNxzsKqqcG5OvDQw5onj5k0BGDn1ZS",
  "firstName" : "tatiana",
  "lastName" : "costa",
  "dateOfBirth" : null,
  "accountCreationDate" : 1747306675928,
  "subscriptionPlan" : {
    "type" : "FreePlan",
    "type" : "FREE",
    "maxQuality" : 128,
    "deviceLimit" : 1
  },
  "subscriptionInfo" : {
    "startDate" : 1748504132221,
    "endDate" : null,
    "lastBillingDate" : 1748504132221,
    "paymentMethod" : null,
    "autoRenew" : true,
    "price" : 0.0
  },
  "followedUsersIDs" : [ 45, 46 ],
  "followersIDs" : [ ],
  "library" : {
    "userID" : 43,
    "playlists" : [ {
      "name" : "Favorites",
      "songs" : [ ],
      "ownerID" : 43,
      "playlistID" : 0,
      "likedByUsers" : [ ],
      "sharedWith" : [ ],
      "publiclyShareable" : false
    } ]
  },
  "defaultPlaylist" : {
    "name" : "Favorites",
    "songs" : [ ],
    "ownerID" : 43,
    "playlistID" : 0,
    "likedByUsers" : [ ],
    "sharedWith" : [ ],
    "publiclyShareable" : false
  },
  "active" : true
}, {
  "userID" : 44,
  "username" : "dactat",
  "email" : "tat@test.ch",
  "password" : "03ac674216f3e15c761ee1a5e255f067953623c8b388b4459e13f978d7c846f4",
  "firstName" : "tatiana",
  "lastName" : "dacosta",
  "dateOfBirth" : null,
  "accountCreationDate" : 1748285983801,
  "subscriptionPlan" : {
    "type" : "FreePlan",
    "type" : "FREE",
    "maxQuality" : 128,
    "deviceLimit" : 1
  },
  "subscriptionInfo" : {
    "startDate" : 1748285983801,
    "endDate" : null,
    "lastBillingDate" : 1748285983801,
    "paymentMethod" : null,
    "autoRenew" : true,
    "price" : 0.0
  },
  "followedUsersIDs" : [ ],
  "followersIDs" : [ ],
  "library" : {
    "userID" : 44,
    "playlists" : [ {
      "name" : "Favorites",
      "songs" : [ ],
      "ownerID" : 44,
      "playlistID" : 0,
      "likedByUsers" : [ ],
      "sharedWith" : [ ],
      "publiclyShareable" : false
    } ]
  },
  "defaultPlaylist" : {
    "name" : "Favorites",
    "songs" : [ ],
    "ownerID" : 44,
    "playlistID" : 0,
    "likedByUsers" : [ ],
    "sharedWith" : [ ],
    "publiclyShareable" : false
  },
  "active" : true
}, {
  "userID" : 45,
  "username" : "docker",
  "email" : "dock@test.ch",
  "password" : "03ac674216f3e15c761ee1a5e255f067953623c8b388b4459e13f978d7c846f4",
  "firstName" : "docker",
  "lastName" : "docker",
  "dateOfBirth" : null,
  "accountCreationDate" : 1748286131742,
  "subscriptionPlan" : {
    "type" : "FreePlan",
    "type" : "FREE",
    "maxQuality" : 128,
    "deviceLimit" : 1
  },
  "subscriptionInfo" : {
    "startDate" : 1748286131742,
    "endDate" : null,
    "lastBillingDate" : 1748286131742,
    "paymentMethod" : null,
    "autoRenew" : true,
    "price" : 0.0
  },
  "followedUsersIDs" : [ ],
  "followersIDs" : [ 43 ],
  "library" : {
    "userID" : 45,
    "playlists" : [ {
      "name" : "Favorites",
      "songs" : [ ],
      "ownerID" : 45,
      "playlistID" : 0,
      "likedByUsers" : [ ],
      "sharedWith" : [ ],
      "publiclyShareable" : false
    } ]
  },
  "defaultPlaylist" : {
    "name" : "Favorites",
    "songs" : [ ],
    "ownerID" : 45,
    "playlistID" : 0,
    "likedByUsers" : [ ],
    "sharedWith" : [ ],
    "publiclyShareable" : false
  },
  "active" : true
}, {
  "userID" : 46,
  "username" : "leila",
  "email" : "leila@test.ch",
  "password" : "03ac674216f3e15c761ee1a5e255f067953623c8b388b4459e13f978d7c846f4",
  "firstName" : "leila",
  "lastName" : "costa",
  "dateOfBirth" : null,
  "accountCreationDate" : 1748501239142,
  "subscriptionPlan" : {
    "type" : "FreePlan",
    "type" : "FREE",
    "maxQuality" : 128,
    "deviceLimit" : 1
  },
  "subscriptionInfo" : {
    "startDate" : 1748501239142,
    "endDate" : null,
    "lastBillingDate" : 1748501239142,
    "paymentMethod" : null,
    "autoRenew" : true,
    "price" : 0.0
  },
  "followedUsersIDs" : [ ],
  "followersIDs" : [ 43 ],
  "library" : {
    "userID" : 46,
    "playlists" : [ {
      "name" : "Favorites",
      "songs" : [ ],
      "ownerID" : 46,
      "playlistID" : 0,
      "likedByUsers" : [ ],
      "sharedWith" : [ ],
      "publiclyShareable" : false
    } ]
  },
  "defaultPlaylist" : {
    "name" : "Favorites",
    "songs" : [ ],
    "ownerID" : 46,
    "playlistID" : 0,
    "likedByUsers" : [ ],
    "sharedWith" : [ ],
    "publiclyShareable" : false
  },
  "active" : true
}, {
  "userID" : 47,
<<<<<<< HEAD
  "username" : "jiji",
  "email" : "jiji@jiji.com",
  "password" : "b43206bb030355e10e4b57108dc726310d9450b76d6f8b9c108d7d001945556a",
  "firstName" : "ji",
  "lastName" : "ji",
  "dateOfBirth" : null,
  "accountCreationDate" : 1748962871993,
  "subscriptionPlan" : {
    "type" : "PremiumPlan",
    "type" : "PREMIUM",
    "deviceLimit" : 5,
    "maxQuality" : 320
  },
  "subscriptionInfo" : {
    "startDate" : 1748963736851,
    "endDate" : 1780499736851,
    "lastBillingDate" : 1748963736851,
=======
  "username" : "newuser",
  "email" : "user@test.ch",
  "password" : "03ac674216f3e15c761ee1a5e255f067953623c8b388b4459e13f978d7c846f4",
  "firstName" : "user",
  "lastName" : "test",
  "dateOfBirth" : null,
  "accountCreationDate" : 1748894005501,
  "subscriptionPlan" : {
    "type" : "FreePlan",
    "type" : "FREE",
    "maxQuality" : 128,
    "deviceLimit" : 1
  },
  "subscriptionInfo" : {
    "startDate" : 1748894005501,
    "endDate" : null,
    "lastBillingDate" : 1748894005501,
>>>>>>> 10760de6
    "paymentMethod" : null,
    "autoRenew" : true,
    "price" : 0.0
  },
<<<<<<< HEAD
  "followedUsersIDs" : [ 42 ],
=======
  "followedUsersIDs" : [ ],
>>>>>>> 10760de6
  "followersIDs" : [ ],
  "library" : {
    "userID" : 47,
    "playlists" : [ {
      "name" : "Favorites",
      "songs" : [ ],
      "ownerID" : 47,
      "playlistID" : 0,
      "likedByUsers" : [ ],
      "sharedWith" : [ ],
      "publiclyShareable" : false
    } ]
  },
  "defaultPlaylist" : {
    "name" : "Favorites",
    "songs" : [ ],
    "ownerID" : 47,
    "playlistID" : 0,
    "likedByUsers" : [ ],
    "sharedWith" : [ ],
    "publiclyShareable" : false
  },
  "active" : true
<<<<<<< HEAD
=======
}, {
  "userID" : 48,
  "username" : "bianca24",
  "email" : "bianca@test.ch",
  "password" : "03ac674216f3e15c761ee1a5e255f067953623c8b388b4459e13f978d7c846f4",
  "firstName" : "bianca",
  "lastName" : "chien",
  "dateOfBirth" : null,
  "accountCreationDate" : 1748898537223,
  "subscriptionPlan" : {
    "type" : "FreePlan",
    "type" : "FREE",
    "maxQuality" : 128,
    "deviceLimit" : 1
  },
  "subscriptionInfo" : {
    "startDate" : 1748898537223,
    "endDate" : null,
    "lastBillingDate" : 1748898537223,
    "paymentMethod" : null,
    "autoRenew" : true,
    "price" : 0.0
  },
  "followedUsersIDs" : [ ],
  "followersIDs" : [ ],
  "library" : {
    "userID" : 48,
    "playlists" : [ {
      "name" : "Favorites",
      "songs" : [ ],
      "ownerID" : 48,
      "playlistID" : 0,
      "likedByUsers" : [ ],
      "sharedWith" : [ ],
      "publiclyShareable" : false
    } ]
  },
  "defaultPlaylist" : {
    "name" : "Favorites",
    "songs" : [ ],
    "ownerID" : 48,
    "playlistID" : 0,
    "likedByUsers" : [ ],
    "sharedWith" : [ ],
    "publiclyShareable" : false
  },
  "active" : true
>>>>>>> 10760de6
} ]<|MERGE_RESOLUTION|>--- conflicted
+++ resolved
@@ -1,1889 +1,5 @@
-[ {
-  "userID" : 1,
-  "username" : "alice123",
-  "email" : "alice@example.com",
-  "password" : "hashedpassword1",
-  "firstName" : "Alice",
-  "lastName" : "Smith",
-  "dateOfBirth" : 800064000000,
-  "accountCreationDate" : 1711929600000,
-  "subscriptionPlan" : {
-    "type" : "FreePlan",
-    "type" : "FREE",
-    "maxQuality" : 128,
-    "deviceLimit" : 1
-  },
-  "subscriptionInfo" : {
-    "startDate" : 1711929600000,
-    "endDate" : null,
-    "lastBillingDate" : null,
-    "paymentMethod" : null,
-    "autoRenew" : false,
-    "price" : 0.0
-  },
-  "followedUsersIDs" : [ ],
-  "followersIDs" : [ ],
-  "library" : null,
-  "defaultPlaylist" : null,
-  "active" : true
-}, {
-  "userID" : 2,
-  "username" : "bob456",
-  "email" : "bob@example.com",
-  "password" : "hashedpassword2",
-  "firstName" : "Bob",
-  "lastName" : "Johnson",
-  "dateOfBirth" : 653875200000,
-  "accountCreationDate" : 1711929600000,
-  "subscriptionPlan" : {
-    "type" : "FreePlan",
-    "type" : "FREE",
-    "maxQuality" : 128,
-    "deviceLimit" : 1
-  },
-  "subscriptionInfo" : {
-    "startDate" : 1745948601898,
-    "endDate" : null,
-    "lastBillingDate" : null,
-    "paymentMethod" : null,
-    "autoRenew" : false,
-    "price" : 0.0
-  },
-  "followedUsersIDs" : [ ],
-  "followersIDs" : [ ],
-  "library" : null,
-  "defaultPlaylist" : null,
-  "active" : true
-}, {
-  "userID" : 3,
-  "username" : "johnlennon",
-  "email" : "john.lennon@beatles.com",
-  "password" : "password123",
-  "firstName" : "John",
-  "lastName" : "Lennon",
-  "dateOfBirth" : -922410000000,
-  "accountCreationDate" : 1745439808914,
-  "subscriptionPlan" : {
-    "type" : "PremiumPlan",
-    "type" : "PREMIUM",
-    "deviceLimit" : 5,
-    "maxQuality" : 320
-  },
-  "subscriptionInfo" : {
-    "startDate" : 1745439808915,
-    "endDate" : 1748031808915,
-    "lastBillingDate" : null,
-    "paymentMethod" : null,
-    "autoRenew" : false,
-    "price" : 0.0
-  },
-  "followedUsersIDs" : [ 4 ],
-  "followersIDs" : [ ],
-  "library" : null,
-  "defaultPlaylist" : null,
-  "active" : true
-}, {
-  "userID" : 4,
-  "username" : "taylorswift",
-  "email" : "taylor@swift.com",
-  "password" : "password456",
-  "firstName" : "Taylor",
-  "lastName" : "Swift",
-  "dateOfBirth" : 629506800000,
-  "accountCreationDate" : 1745439808915,
-  "subscriptionPlan" : {
-    "type" : "FreePlan",
-    "type" : "FREE",
-    "maxQuality" : 128,
-    "deviceLimit" : 1
-  },
-  "subscriptionInfo" : {
-    "startDate" : 1745439808916,
-    "endDate" : null,
-    "lastBillingDate" : null,
-    "paymentMethod" : null,
-    "autoRenew" : false,
-    "price" : 0.0
-  },
-  "followedUsersIDs" : [ ],
-  "followersIDs" : [ 3 ],
-  "library" : null,
-  "defaultPlaylist" : null,
-  "active" : true
-}, {
-  "userID" : 5,
-  "username" : "charlie",
-  "email" : "charlie@example.com",
-  "password" : "password789",
-  "firstName" : "Charlie",
-  "lastName" : "Brown",
-  "dateOfBirth" : null,
-  "accountCreationDate" : 1745438932275,
-  "subscriptionPlan" : {
-    "type" : "PremiumPlan",
-    "type" : "PREMIUM",
-    "deviceLimit" : 5,
-    "maxQuality" : 320
-  },
-  "subscriptionInfo" : null,
-  "followedUsersIDs" : [ ],
-  "followersIDs" : [ ],
-  "library" : null,
-  "defaultPlaylist" : null,
-  "active" : true
-}, {
-  "userID" : 3,
-  "username" : "johnlennon",
-  "email" : "john@beatles.com",
-  "password" : "password123",
-  "firstName" : "John",
-  "lastName" : "Lennon",
-  "dateOfBirth" : -922410000000,
-  "accountCreationDate" : 1745439236373,
-  "subscriptionPlan" : {
-    "type" : "PremiumPlan",
-    "type" : "PREMIUM",
-    "deviceLimit" : 5,
-    "maxQuality" : 320
-  },
-  "subscriptionInfo" : {
-    "startDate" : 1745439236374,
-    "endDate" : 1748031236374,
-    "lastBillingDate" : null,
-    "paymentMethod" : null,
-    "autoRenew" : false,
-    "price" : 0.0
-  },
-  "followedUsersIDs" : [ ],
-  "followersIDs" : [ ],
-  "library" : null,
-  "defaultPlaylist" : null,
-  "active" : true
-}, {
-  "userID" : 6,
-  "username" : "alice_new",
-  "email" : "alice_new@example.com",
-  "password" : "newPass!",
-  "firstName" : "Alice",
-  "lastName" : "Smith",
-  "dateOfBirth" : null,
-  "accountCreationDate" : 1745948636684,
-  "subscriptionPlan" : {
-    "type" : "FreePlan",
-    "type" : "FREE",
-    "maxQuality" : 128,
-    "deviceLimit" : 1
-  },
-  "subscriptionInfo" : {
-    "startDate" : 1745948636866,
-    "endDate" : null,
-    "lastBillingDate" : null,
-    "paymentMethod" : null,
-    "autoRenew" : false,
-    "price" : 0.0
-  },
-  "followedUsersIDs" : [ ],
-  "followersIDs" : [ ],
-  "library" : null,
-  "defaultPlaylist" : null,
-  "active" : true
-}, {
-  "userID" : 7,
-  "username" : "bob",
-  "email" : "bob@example2025.com",
-  "password" : "pass456",
-  "firstName" : "Bob",
-  "lastName" : "Johnson",
-  "dateOfBirth" : null,
-  "accountCreationDate" : 1745948636729,
-  "subscriptionPlan" : {
-    "type" : "FreePlan",
-    "type" : "FREE",
-    "maxQuality" : 128,
-    "deviceLimit" : 1
-  },
-  "subscriptionInfo" : {
-    "startDate" : 1745948636729,
-    "endDate" : null,
-    "lastBillingDate" : null,
-    "paymentMethod" : null,
-    "autoRenew" : false,
-    "price" : 0.0
-  },
-  "followedUsersIDs" : [ ],
-  "followersIDs" : [ ],
-  "library" : null,
-  "defaultPlaylist" : null,
-  "active" : true
-}, {
-  "userID" : 8,
-  "username" : "alice",
-  "email" : "alice@example2025.com",
-  "password" : "pass123",
-  "firstName" : "Alice",
-  "lastName" : "Smith",
-  "dateOfBirth" : null,
-  "accountCreationDate" : 1745948642141,
-  "subscriptionPlan" : {
-    "type" : "FreePlan",
-    "type" : "FREE",
-    "maxQuality" : 128,
-    "deviceLimit" : 1
-  },
-  "subscriptionInfo" : {
-    "startDate" : 1745948642141,
-    "endDate" : null,
-    "lastBillingDate" : null,
-    "paymentMethod" : null,
-    "autoRenew" : false,
-    "price" : 0.0
-  },
-  "followedUsersIDs" : [ ],
-  "followersIDs" : [ ],
-  "library" : null,
-  "defaultPlaylist" : null,
-  "active" : true
-}, {
-  "userID" : 9,
-  "username" : "alice1",
-  "email" : "alice@example20251.com",
-  "password" : "pass123",
-  "firstName" : "Alice",
-  "lastName" : "Smith",
-  "dateOfBirth" : null,
-  "accountCreationDate" : 1745951928865,
-  "subscriptionPlan" : {
-    "type" : "FreePlan",
-    "type" : "FREE",
-    "maxQuality" : 128,
-    "deviceLimit" : 1
-  },
-  "subscriptionInfo" : {
-    "startDate" : 1745951928865,
-    "endDate" : null,
-    "lastBillingDate" : null,
-    "paymentMethod" : null,
-    "autoRenew" : false,
-    "price" : 0.0
-  },
-  "followedUsersIDs" : [ ],
-  "followersIDs" : [ ],
-  "library" : null,
-  "defaultPlaylist" : null,
-  "active" : true
-}, {
-  "userID" : 10,
-  "username" : "bob1",
-  "email" : "bob@example20251.com",
-  "password" : "pass456",
-  "firstName" : "Bob",
-  "lastName" : "Johnson",
-  "dateOfBirth" : null,
-  "accountCreationDate" : 1745951928903,
-  "subscriptionPlan" : {
-    "type" : "FreePlan",
-    "type" : "FREE",
-    "maxQuality" : 128,
-    "deviceLimit" : 1
-  },
-  "subscriptionInfo" : {
-    "startDate" : 1745951928903,
-    "endDate" : null,
-    "lastBillingDate" : null,
-    "paymentMethod" : null,
-    "autoRenew" : false,
-    "price" : 0.0
-  },
-  "followedUsersIDs" : [ ],
-  "followersIDs" : [ ],
-  "library" : null,
-  "defaultPlaylist" : null,
-  "active" : true
-}, {
-  "userID" : 11,
-  "username" : "docker2025",
-  "email" : "docker2025@example.com",
-  "password" : "newDockPass!",
-  "firstName" : "Docker",
-  "lastName" : "Costa",
-  "dateOfBirth" : null,
-  "accountCreationDate" : 1746090348382,
-  "subscriptionPlan" : {
-    "type" : "FreePlan",
-    "type" : "FREE",
-    "maxQuality" : 128,
-    "deviceLimit" : 1
-  },
-  "subscriptionInfo" : {
-    "startDate" : 1746090348648,
-    "endDate" : null,
-    "lastBillingDate" : null,
-    "paymentMethod" : null,
-    "autoRenew" : false,
-    "price" : 0.0
-  },
-  "followedUsersIDs" : [ 12 ],
-  "followersIDs" : [ ],
-  "library" : {
-    "userID" : 0,
-    "playlists" : [ ]
-  },
-  "defaultPlaylist" : {
-    "name" : null,
-    "songs" : [ ],
-    "ownerID" : 0,
-    "playlistID" : 0,
-    "likedByUsers" : [ ],
-    "sharedWith" : [ ],
-    "publiclyShareable" : false
-  },
-  "active" : true
-}, {
-  "userID" : 12,
-  "username" : "bianca_costa",
-  "email" : "bianca@example.com",
-  "password" : "biancaPass456",
-  "firstName" : "Bianca",
-  "lastName" : "Costa",
-  "dateOfBirth" : null,
-  "accountCreationDate" : 1746090348473,
-  "subscriptionPlan" : {
-    "type" : "FreePlan",
-    "type" : "FREE",
-    "maxQuality" : 128,
-    "deviceLimit" : 1
-  },
-  "subscriptionInfo" : {
-    "startDate" : 1746090348473,
-    "endDate" : null,
-    "lastBillingDate" : null,
-    "paymentMethod" : null,
-    "autoRenew" : false,
-    "price" : 0.0
-  },
-  "followedUsersIDs" : [ ],
-  "followersIDs" : [ 11 ],
-  "library" : {
-    "userID" : 0,
-    "playlists" : [ ]
-  },
-  "defaultPlaylist" : {
-    "name" : null,
-    "songs" : [ ],
-    "ownerID" : 0,
-    "playlistID" : 0,
-    "likedByUsers" : [ ],
-    "sharedWith" : [ ],
-    "publiclyShareable" : false
-  },
-  "active" : true
-}, {
-  "userID" : 13,
-  "username" : "docker_costa1",
-  "email" : "docker1@example.com",
-  "password" : "dockPass123",
-  "firstName" : "Docker",
-  "lastName" : "Costa",
-  "dateOfBirth" : null,
-  "accountCreationDate" : 1746126872320,
-  "subscriptionPlan" : {
-    "type" : "FreePlan",
-    "type" : "FREE",
-    "maxQuality" : 128,
-    "deviceLimit" : 1
-  },
-  "subscriptionInfo" : {
-    "startDate" : 1746126872320,
-    "endDate" : null,
-    "lastBillingDate" : null,
-    "paymentMethod" : null,
-    "autoRenew" : false,
-    "price" : 0.0
-  },
-  "followedUsersIDs" : [ ],
-  "followersIDs" : [ ],
-  "library" : {
-    "userID" : 13,
-    "playlists" : [ {
-      "name" : "Favorites",
-      "songs" : [ ],
-      "ownerID" : 13,
-      "playlistID" : 0,
-      "likedByUsers" : [ ],
-      "sharedWith" : [ ],
-      "publiclyShareable" : false
-    } ]
-  },
-  "defaultPlaylist" : {
-    "name" : "Favorites",
-    "songs" : [ ],
-    "ownerID" : 13,
-    "playlistID" : 0,
-    "likedByUsers" : [ ],
-    "sharedWith" : [ ],
-    "publiclyShareable" : false
-  },
-  "active" : true
-}, {
-  "userID" : 14,
-  "username" : "bianca_costa1",
-  "email" : "bianca1@example.com",
-  "password" : "biancaPass456",
-  "firstName" : "Bianca",
-  "lastName" : "Costa",
-  "dateOfBirth" : null,
-  "accountCreationDate" : 1746126872379,
-  "subscriptionPlan" : {
-    "type" : "FreePlan",
-    "type" : "FREE",
-    "maxQuality" : 128,
-    "deviceLimit" : 1
-  },
-  "subscriptionInfo" : {
-    "startDate" : 1746126872379,
-    "endDate" : null,
-    "lastBillingDate" : null,
-    "paymentMethod" : null,
-    "autoRenew" : false,
-    "price" : 0.0
-  },
-  "followedUsersIDs" : [ ],
-  "followersIDs" : [ ],
-  "library" : {
-    "userID" : 14,
-    "playlists" : [ {
-      "name" : "Favorites",
-      "songs" : [ ],
-      "ownerID" : 14,
-      "playlistID" : 0,
-      "likedByUsers" : [ ],
-      "sharedWith" : [ ],
-      "publiclyShareable" : false
-    } ]
-  },
-  "defaultPlaylist" : {
-    "name" : "Favorites",
-    "songs" : [ ],
-    "ownerID" : 14,
-    "playlistID" : 0,
-    "likedByUsers" : [ ],
-    "sharedWith" : [ ],
-    "publiclyShareable" : false
-  },
-  "active" : true
-}, {
-  "userID" : 16,
-  "username" : "bob_s",
-  "email" : "bob@test.com",
-  "password" : "c6ba91b90d922e159893f46c387e5dc1b3dc5c101a5a4522f03b987177a24a91",
-  "firstName" : "Bob",
-  "lastName" : "Smith",
-  "dateOfBirth" : null,
-  "accountCreationDate" : 1746390257295,
-  "subscriptionPlan" : {
-    "type" : "PremiumPlan",
-    "type" : "PREMIUM",
-    "deviceLimit" : 5,
-    "maxQuality" : 320
-  },
-  "subscriptionInfo" : {
-    "startDate" : 1746390257295,
-    "endDate" : 1754166257295,
-    "lastBillingDate" : 1746390257295,
-    "paymentMethod" : null,
-    "autoRenew" : true,
-    "price" : 0.0
-  },
-  "followedUsersIDs" : [ ],
-  "followersIDs" : [ ],
-  "library" : {
-    "userID" : 16,
-    "playlists" : [ {
-      "name" : "Favorites",
-      "songs" : [ ],
-      "ownerID" : 16,
-      "playlistID" : 0,
-      "likedByUsers" : [ ],
-      "sharedWith" : [ ],
-      "publiclyShareable" : false
-    } ]
-  },
-  "defaultPlaylist" : {
-    "name" : "Favorites",
-    "songs" : [ ],
-    "ownerID" : 16,
-    "playlistID" : 0,
-    "likedByUsers" : [ ],
-    "sharedWith" : [ ],
-    "publiclyShareable" : false
-  },
-  "active" : true
-}, {
-  "userID" : 17,
-  "username" : "chris_w",
-  "email" : "chris@test.com",
-  "password" : "howXMC7OfdnjNGd6+zpUQZ1sAvPQV0NfE/dkAj4u2c2W8EjH9g7Xaw5t7WpRaOKe",
-  "firstName" : "Chris",
-  "lastName" : "Wilson",
-  "dateOfBirth" : null,
-  "accountCreationDate" : 1746390257416,
-  "subscriptionPlan" : {
-    "type" : "FreePlan",
-    "type" : "FREE",
-    "maxQuality" : 128,
-    "deviceLimit" : 1
-  },
-  "subscriptionInfo" : {
-    "startDate" : 1746390257416,
-    "endDate" : null,
-    "lastBillingDate" : 1746390257416,
-    "paymentMethod" : null,
-    "autoRenew" : true,
-    "price" : 0.0
-  },
-  "followedUsersIDs" : [ ],
-  "followersIDs" : [ ],
-  "library" : {
-    "userID" : 17,
-    "playlists" : [ {
-      "name" : "Favorites",
-      "songs" : [ ],
-      "ownerID" : 17,
-      "playlistID" : 0,
-      "likedByUsers" : [ ],
-      "sharedWith" : [ ],
-      "publiclyShareable" : false
-    } ]
-  },
-  "defaultPlaylist" : {
-    "name" : "Favorites",
-    "songs" : [ ],
-    "ownerID" : 17,
-    "playlistID" : 0,
-    "likedByUsers" : [ ],
-    "sharedWith" : [ ],
-    "publiclyShareable" : false
-  },
-  "active" : true
-}, {
-  "userID" : 18,
-  "username" : "diana_p",
-  "email" : "diana@test.com",
-  "password" : "ef92b778bafe771e89245b89ecbc08a44a4e166c06659911881f383d4473e94f",
-  "firstName" : "Diana",
-  "lastName" : "Prince",
-  "dateOfBirth" : null,
-  "accountCreationDate" : 1746390257474,
-  "subscriptionPlan" : {
-    "type" : "PremiumPlan",
-    "type" : "PREMIUM",
-    "deviceLimit" : 5,
-    "maxQuality" : 320
-  },
-  "subscriptionInfo" : {
-    "startDate" : 1746390257565,
-    "endDate" : 1754166257565,
-    "lastBillingDate" : 1746390257581,
-    "paymentMethod" : null,
-    "autoRenew" : true,
-    "price" : 0.0
-  },
-  "followedUsersIDs" : [ ],
-  "followersIDs" : [ ],
-  "library" : {
-    "userID" : 18,
-    "playlists" : [ {
-      "name" : "Favorites",
-      "songs" : [ ],
-      "ownerID" : 18,
-      "playlistID" : 0,
-      "likedByUsers" : [ ],
-      "sharedWith" : [ ],
-      "publiclyShareable" : false
-    } ]
-  },
-  "defaultPlaylist" : {
-    "name" : "Favorites",
-    "songs" : [ ],
-    "ownerID" : 18,
-    "playlistID" : 0,
-    "likedByUsers" : [ ],
-    "sharedWith" : [ ],
-    "publiclyShareable" : false
-  },
-  "active" : true
-}, {
-  "userID" : 19,
-  "username" : "eve_a",
-  "email" : "eve@test.com",
-  "password" : "9b8769a4a742959a2d0298c36fb70623f2dfacda8436237df08d8dfd5b37374c",
-  "firstName" : "Eve",
-  "lastName" : "Adams",
-  "dateOfBirth" : null,
-  "accountCreationDate" : 1746390257594,
-  "subscriptionPlan" : {
-    "type" : "FreePlan",
-    "type" : "FREE",
-    "maxQuality" : 128,
-    "deviceLimit" : 1
-  },
-  "subscriptionInfo" : {
-    "startDate" : 1746390257594,
-    "endDate" : null,
-    "lastBillingDate" : 1746390257594,
-    "paymentMethod" : null,
-    "autoRenew" : true,
-    "price" : 0.0
-  },
-  "followedUsersIDs" : [ ],
-  "followersIDs" : [ ],
-  "library" : {
-    "userID" : 19,
-    "playlists" : [ {
-      "name" : "Favorites",
-      "songs" : [ ],
-      "ownerID" : 19,
-      "playlistID" : 0,
-      "likedByUsers" : [ ],
-      "sharedWith" : [ ],
-      "publiclyShareable" : false
-    } ]
-  },
-  "defaultPlaylist" : {
-    "name" : "Favorites",
-    "songs" : [ ],
-    "ownerID" : 19,
-    "playlistID" : 0,
-    "likedByUsers" : [ ],
-    "sharedWith" : [ ],
-    "publiclyShareable" : false
-  },
-  "active" : true
-}, {
-  "userID" : 20,
-  "username" : "frank_w",
-  "email" : "frank@test.com",
-  "password" : "1d4598d1949b47f7f211134b639ec32238ce73086a83c2f745713b3f12f817e5",
-  "firstName" : "Frank",
-  "lastName" : "Wright",
-  "dateOfBirth" : null,
-  "accountCreationDate" : 1746390257609,
-  "subscriptionPlan" : {
-    "type" : "FreePlan",
-    "type" : "FREE",
-    "maxQuality" : 128,
-    "deviceLimit" : 1
-  },
-  "subscriptionInfo" : {
-    "startDate" : 1746390257609,
-    "endDate" : null,
-    "lastBillingDate" : 1746390257609,
-    "paymentMethod" : null,
-    "autoRenew" : true,
-    "price" : 0.0
-  },
-  "followedUsersIDs" : [ ],
-  "followersIDs" : [ ],
-  "library" : {
-    "userID" : 20,
-    "playlists" : [ {
-      "name" : "Favorites",
-      "songs" : [ ],
-      "ownerID" : 20,
-      "playlistID" : 0,
-      "likedByUsers" : [ ],
-      "sharedWith" : [ ],
-      "publiclyShareable" : false
-    } ]
-  },
-  "defaultPlaylist" : {
-    "name" : "Favorites",
-    "songs" : [ ],
-    "ownerID" : 20,
-    "playlistID" : 0,
-    "likedByUsers" : [ ],
-    "sharedWith" : [ ],
-    "publiclyShareable" : false
-  },
-  "active" : true
-}, {
-  "userID" : 21,
-  "username" : "grace_k",
-  "email" : "grace@test.com",
-  "password" : "9dbd5c893b5b573a1aa909c8cade58df194310e411c590d9fb0d63431841fd67",
-  "firstName" : "Grace",
-  "lastName" : "Kim",
-  "dateOfBirth" : null,
-  "accountCreationDate" : 1746390257625,
-  "subscriptionPlan" : {
-    "type" : "FreePlan",
-    "type" : "FREE",
-    "maxQuality" : 128,
-    "deviceLimit" : 1
-  },
-  "subscriptionInfo" : {
-    "startDate" : 1746390257625,
-    "endDate" : null,
-    "lastBillingDate" : 1746390257625,
-    "paymentMethod" : null,
-    "autoRenew" : true,
-    "price" : 0.0
-  },
-  "followedUsersIDs" : [ ],
-  "followersIDs" : [ ],
-  "library" : {
-    "userID" : 21,
-    "playlists" : [ {
-      "name" : "Favorites",
-      "songs" : [ ],
-      "ownerID" : 21,
-      "playlistID" : 0,
-      "likedByUsers" : [ ],
-      "sharedWith" : [ ],
-      "publiclyShareable" : false
-    } ]
-  },
-  "defaultPlaylist" : {
-    "name" : "Favorites",
-    "songs" : [ ],
-    "ownerID" : 21,
-    "playlistID" : 0,
-    "likedByUsers" : [ ],
-    "sharedWith" : [ ],
-    "publiclyShareable" : false
-  },
-  "active" : true
-}, {
-  "userID" : 22,
-  "username" : "hannah_l",
-  "email" : "hannah@test.com",
-  "password" : "9b8769a4a742959a2d0298c36fb70623f2dfacda8436237df08d8dfd5b37374c",
-  "firstName" : "Hannah",
-  "lastName" : "Lee",
-  "dateOfBirth" : null,
-  "accountCreationDate" : 1746390257712,
-  "subscriptionPlan" : {
-    "type" : "FreePlan",
-    "type" : "FREE",
-    "maxQuality" : 128,
-    "deviceLimit" : 1
-  },
-  "subscriptionInfo" : {
-    "startDate" : 1746390257712,
-    "endDate" : null,
-    "lastBillingDate" : 1746390257712,
-    "paymentMethod" : null,
-    "autoRenew" : true,
-    "price" : 0.0
-  },
-  "followedUsersIDs" : [ 23, 24 ],
-  "followersIDs" : [ ],
-  "library" : {
-    "userID" : 22,
-    "playlists" : [ {
-      "name" : "Favorites",
-      "songs" : [ ],
-      "ownerID" : 22,
-      "playlistID" : 0,
-      "likedByUsers" : [ ],
-      "sharedWith" : [ ],
-      "publiclyShareable" : false
-    } ]
-  },
-  "defaultPlaylist" : {
-    "name" : "Favorites",
-    "songs" : [ ],
-    "ownerID" : 22,
-    "playlistID" : 0,
-    "likedByUsers" : [ ],
-    "sharedWith" : [ ],
-    "publiclyShareable" : false
-  },
-  "active" : true
-}, {
-  "userID" : 23,
-  "username" : "isaac_n",
-  "email" : "isaac@test.com",
-  "password" : "1d4598d1949b47f7f211134b639ec32238ce73086a83c2f745713b3f12f817e5",
-  "firstName" : "Isaac",
-  "lastName" : "Newton",
-  "dateOfBirth" : null,
-  "accountCreationDate" : 1746390257728,
-  "subscriptionPlan" : {
-    "type" : "FreePlan",
-    "type" : "FREE",
-    "maxQuality" : 128,
-    "deviceLimit" : 1
-  },
-  "subscriptionInfo" : {
-    "startDate" : 1746390257728,
-    "endDate" : null,
-    "lastBillingDate" : 1746390257728,
-    "paymentMethod" : null,
-    "autoRenew" : true,
-    "price" : 0.0
-  },
-  "followedUsersIDs" : [ 24, 25 ],
-  "followersIDs" : [ 22 ],
-  "library" : {
-    "userID" : 23,
-    "playlists" : [ {
-      "name" : "Favorites",
-      "songs" : [ ],
-      "ownerID" : 23,
-      "playlistID" : 0,
-      "likedByUsers" : [ ],
-      "sharedWith" : [ ],
-      "publiclyShareable" : false
-    } ]
-  },
-  "defaultPlaylist" : {
-    "name" : "Favorites",
-    "songs" : [ ],
-    "ownerID" : 23,
-    "playlistID" : 0,
-    "likedByUsers" : [ ],
-    "sharedWith" : [ ],
-    "publiclyShareable" : false
-  },
-  "active" : true
-}, {
-  "userID" : 24,
-  "username" : "julia_m",
-  "email" : "julia@test.com",
-  "password" : "9dbd5c893b5b573a1aa909c8cade58df194310e411c590d9fb0d63431841fd67",
-  "firstName" : "Julia",
-  "lastName" : "Moore",
-  "dateOfBirth" : null,
-  "accountCreationDate" : 1746390257747,
-  "subscriptionPlan" : {
-    "type" : "FreePlan",
-    "type" : "FREE",
-    "maxQuality" : 128,
-    "deviceLimit" : 1
-  },
-  "subscriptionInfo" : {
-    "startDate" : 1746390257747,
-    "endDate" : null,
-    "lastBillingDate" : 1746390257747,
-    "paymentMethod" : null,
-    "autoRenew" : true,
-    "price" : 0.0
-  },
-  "followedUsersIDs" : [ 25 ],
-  "followersIDs" : [ 22, 23 ],
-  "library" : {
-    "userID" : 24,
-    "playlists" : [ {
-      "name" : "Favorites",
-      "songs" : [ ],
-      "ownerID" : 24,
-      "playlistID" : 0,
-      "likedByUsers" : [ ],
-      "sharedWith" : [ ],
-      "publiclyShareable" : false
-    } ]
-  },
-  "defaultPlaylist" : {
-    "name" : "Favorites",
-    "songs" : [ ],
-    "ownerID" : 24,
-    "playlistID" : 0,
-    "likedByUsers" : [ ],
-    "sharedWith" : [ ],
-    "publiclyShareable" : false
-  },
-  "active" : true
-}, {
-  "userID" : 25,
-  "username" : "kevin_p",
-  "email" : "kevin@test.com",
-  "password" : "1c6b4f2278067b875faa584b186908eb8c93289fbcb1ae3b057f66fc3c48853a",
-  "firstName" : "Kevin",
-  "lastName" : "Park",
-  "dateOfBirth" : null,
-  "accountCreationDate" : 1746390257771,
-  "subscriptionPlan" : {
-    "type" : "FreePlan",
-    "type" : "FREE",
-    "maxQuality" : 128,
-    "deviceLimit" : 1
-  },
-  "subscriptionInfo" : {
-    "startDate" : 1746390257771,
-    "endDate" : null,
-    "lastBillingDate" : 1746390257771,
-    "paymentMethod" : null,
-    "autoRenew" : true,
-    "price" : 0.0
-  },
-  "followedUsersIDs" : [ ],
-  "followersIDs" : [ 23, 24 ],
-  "library" : {
-    "userID" : 25,
-    "playlists" : [ {
-      "name" : "Favorites",
-      "songs" : [ ],
-      "ownerID" : 25,
-      "playlistID" : 0,
-      "likedByUsers" : [ ],
-      "sharedWith" : [ ],
-      "publiclyShareable" : false
-    } ]
-  },
-  "defaultPlaylist" : {
-    "name" : "Favorites",
-    "songs" : [ ],
-    "ownerID" : 25,
-    "playlistID" : 0,
-    "likedByUsers" : [ ],
-    "sharedWith" : [ ],
-    "publiclyShareable" : false
-  },
-  "active" : true
-}, {
-  "userID" : 26,
-  "username" : "leonard_c",
-  "email" : "leonard@test.com",
-  "password" : "ef92b778bafe771e89245b89ecbc08a44a4e166c06659911881f383d4473e94f",
-  "firstName" : "Leonard",
-  "lastName" : "Cohen",
-  "dateOfBirth" : null,
-  "accountCreationDate" : 1746390257985,
-  "subscriptionPlan" : {
-    "type" : "PremiumPlan",
-    "type" : "PREMIUM",
-    "deviceLimit" : 5,
-    "maxQuality" : 320
-  },
-  "subscriptionInfo" : {
-    "startDate" : 1746390257985,
-    "endDate" : 1777926257985,
-    "lastBillingDate" : 1746390257985,
-    "paymentMethod" : null,
-    "autoRenew" : true,
-    "price" : 0.0
-  },
-  "followedUsersIDs" : [ 27 ],
-  "followersIDs" : [ ],
-  "library" : {
-    "userID" : 26,
-    "playlists" : [ {
-      "name" : "Favorites",
-      "songs" : [ ],
-      "ownerID" : 26,
-      "playlistID" : 0,
-      "likedByUsers" : [ ],
-      "sharedWith" : [ ],
-      "publiclyShareable" : false
-    } ]
-  },
-  "defaultPlaylist" : {
-    "name" : "Favorites",
-    "songs" : [ ],
-    "ownerID" : 26,
-    "playlistID" : 0,
-    "likedByUsers" : [ ],
-    "sharedWith" : [ ],
-    "publiclyShareable" : false
-  },
-  "active" : true
-}, {
-  "userID" : 27,
-  "username" : "maya_a",
-  "email" : "maya@test.com",
-  "password" : "WtDbEKPZpuRi3no61OCCk/1BXJV2byau+ocEo3Udju2Gc4POwDXP1L/GeEsrYRVd",
-  "firstName" : "Maya",
-  "lastName" : "Angelou",
-  "dateOfBirth" : null,
-  "accountCreationDate" : 1746390258003,
-  "subscriptionPlan" : {
-    "type" : "StudentPlan",
-    "type" : "STUDENT",
-    "deviceLimit" : 3,
-    "maxQuality" : 256
-  },
-  "subscriptionInfo" : {
-    "startDate" : 1746390258003,
-    "endDate" : 1761945858003,
-    "lastBillingDate" : 1746390258003,
-    "paymentMethod" : null,
-    "autoRenew" : true,
-    "price" : 0.0
-  },
-  "followedUsersIDs" : [ ],
-  "followersIDs" : [ 26 ],
-  "library" : {
-    "userID" : 27,
-    "playlists" : [ {
-      "name" : "Favorites",
-      "songs" : [ ],
-      "ownerID" : 27,
-      "playlistID" : 0,
-      "likedByUsers" : [ ],
-      "sharedWith" : [ ],
-      "publiclyShareable" : false
-    } ]
-  },
-  "defaultPlaylist" : {
-    "name" : "Favorites",
-    "songs" : [ ],
-    "ownerID" : 27,
-    "playlistID" : 0,
-    "likedByUsers" : [ ],
-    "sharedWith" : [ ],
-    "publiclyShareable" : false
-  },
-  "active" : true
-}, {
-  "userID" : 29,
-  "username" : "bob_s",
-  "email" : "bob@test.com",
-  "password" : "c6ba91b90d922e159893f46c387e5dc1b3dc5c101a5a4522f03b987177a24a91",
-  "firstName" : "Bob",
-  "lastName" : "Smith",
-  "dateOfBirth" : null,
-  "accountCreationDate" : 1746460470441,
-  "subscriptionPlan" : {
-    "type" : "PremiumPlan",
-    "type" : "PREMIUM",
-    "deviceLimit" : 5,
-    "maxQuality" : 320
-  },
-  "subscriptionInfo" : {
-    "startDate" : 1746460470441,
-    "endDate" : 1754236470441,
-    "lastBillingDate" : 1746460470441,
-    "paymentMethod" : null,
-    "autoRenew" : true,
-    "price" : 0.0
-  },
-  "followedUsersIDs" : [ ],
-  "followersIDs" : [ ],
-  "library" : {
-    "userID" : 29,
-    "playlists" : [ {
-      "name" : "Favorites",
-      "songs" : [ ],
-      "ownerID" : 29,
-      "playlistID" : 0,
-      "likedByUsers" : [ ],
-      "sharedWith" : [ ],
-      "publiclyShareable" : false
-    } ]
-  },
-  "defaultPlaylist" : {
-    "name" : "Favorites",
-    "songs" : [ ],
-    "ownerID" : 29,
-    "playlistID" : 0,
-    "likedByUsers" : [ ],
-    "sharedWith" : [ ],
-    "publiclyShareable" : false
-  },
-  "active" : true
-}, {
-  "userID" : 30,
-  "username" : "chris_w",
-  "email" : "chris@test.com",
-  "password" : "HVXntwuvXGjF5LTTJz1CVVk68l+q49DIaR2bJbt6YKoe0zN68Yy/ALTQoR10Q4rd",
-  "firstName" : "Chris",
-  "lastName" : "Wilson",
-  "dateOfBirth" : null,
-  "accountCreationDate" : 1746460470548,
-  "subscriptionPlan" : {
-    "type" : "FreePlan",
-    "type" : "FREE",
-    "maxQuality" : 128,
-    "deviceLimit" : 1
-  },
-  "subscriptionInfo" : {
-    "startDate" : 1746460470548,
-    "endDate" : null,
-    "lastBillingDate" : 1746460470548,
-    "paymentMethod" : null,
-    "autoRenew" : true,
-    "price" : 0.0
-  },
-  "followedUsersIDs" : [ ],
-  "followersIDs" : [ ],
-  "library" : {
-    "userID" : 30,
-    "playlists" : [ {
-      "name" : "Favorites",
-      "songs" : [ ],
-      "ownerID" : 30,
-      "playlistID" : 0,
-      "likedByUsers" : [ ],
-      "sharedWith" : [ ],
-      "publiclyShareable" : false
-    } ]
-  },
-  "defaultPlaylist" : {
-    "name" : "Favorites",
-    "songs" : [ ],
-    "ownerID" : 30,
-    "playlistID" : 0,
-    "likedByUsers" : [ ],
-    "sharedWith" : [ ],
-    "publiclyShareable" : false
-  },
-  "active" : true
-}, {
-  "userID" : 31,
-  "username" : "diana_p",
-  "email" : "diana@test.com",
-  "password" : "ef92b778bafe771e89245b89ecbc08a44a4e166c06659911881f383d4473e94f",
-  "firstName" : "Diana",
-  "lastName" : "Prince",
-  "dateOfBirth" : null,
-  "accountCreationDate" : 1746460470600,
-  "subscriptionPlan" : {
-    "type" : "PremiumPlan",
-    "type" : "PREMIUM",
-    "deviceLimit" : 5,
-    "maxQuality" : 320
-  },
-  "subscriptionInfo" : {
-    "startDate" : 1746460470676,
-    "endDate" : 1754236470676,
-    "lastBillingDate" : 1746460470691,
-    "paymentMethod" : null,
-    "autoRenew" : true,
-    "price" : 0.0
-  },
-  "followedUsersIDs" : [ ],
-  "followersIDs" : [ ],
-  "library" : {
-    "userID" : 31,
-    "playlists" : [ {
-      "name" : "Favorites",
-      "songs" : [ ],
-      "ownerID" : 31,
-      "playlistID" : 0,
-      "likedByUsers" : [ ],
-      "sharedWith" : [ ],
-      "publiclyShareable" : false
-    } ]
-  },
-  "defaultPlaylist" : {
-    "name" : "Favorites",
-    "songs" : [ ],
-    "ownerID" : 31,
-    "playlistID" : 0,
-    "likedByUsers" : [ ],
-    "sharedWith" : [ ],
-    "publiclyShareable" : false
-  },
-  "active" : true
-}, {
-  "userID" : 32,
-  "username" : "eve_a",
-  "email" : "eve@test.com",
-  "password" : "9b8769a4a742959a2d0298c36fb70623f2dfacda8436237df08d8dfd5b37374c",
-  "firstName" : "Eve",
-  "lastName" : "Adams",
-  "dateOfBirth" : null,
-  "accountCreationDate" : 1746460470705,
-  "subscriptionPlan" : {
-    "type" : "FreePlan",
-    "type" : "FREE",
-    "maxQuality" : 128,
-    "deviceLimit" : 1
-  },
-  "subscriptionInfo" : {
-    "startDate" : 1746460470705,
-    "endDate" : null,
-    "lastBillingDate" : 1746460470705,
-    "paymentMethod" : null,
-    "autoRenew" : true,
-    "price" : 0.0
-  },
-  "followedUsersIDs" : [ ],
-  "followersIDs" : [ ],
-  "library" : {
-    "userID" : 32,
-    "playlists" : [ {
-      "name" : "Favorites",
-      "songs" : [ ],
-      "ownerID" : 32,
-      "playlistID" : 0,
-      "likedByUsers" : [ ],
-      "sharedWith" : [ ],
-      "publiclyShareable" : false
-    } ]
-  },
-  "defaultPlaylist" : {
-    "name" : "Favorites",
-    "songs" : [ ],
-    "ownerID" : 32,
-    "playlistID" : 0,
-    "likedByUsers" : [ ],
-    "sharedWith" : [ ],
-    "publiclyShareable" : false
-  },
-  "active" : true
-}, {
-  "userID" : 33,
-  "username" : "frank_w",
-  "email" : "frank@test.com",
-  "password" : "1d4598d1949b47f7f211134b639ec32238ce73086a83c2f745713b3f12f817e5",
-  "firstName" : "Frank",
-  "lastName" : "Wright",
-  "dateOfBirth" : null,
-  "accountCreationDate" : 1746460470721,
-  "subscriptionPlan" : {
-    "type" : "FreePlan",
-    "type" : "FREE",
-    "maxQuality" : 128,
-    "deviceLimit" : 1
-  },
-  "subscriptionInfo" : {
-    "startDate" : 1746460470721,
-    "endDate" : null,
-    "lastBillingDate" : 1746460470721,
-    "paymentMethod" : null,
-    "autoRenew" : true,
-    "price" : 0.0
-  },
-  "followedUsersIDs" : [ ],
-  "followersIDs" : [ ],
-  "library" : {
-    "userID" : 33,
-    "playlists" : [ {
-      "name" : "Favorites",
-      "songs" : [ ],
-      "ownerID" : 33,
-      "playlistID" : 0,
-      "likedByUsers" : [ ],
-      "sharedWith" : [ ],
-      "publiclyShareable" : false
-    } ]
-  },
-  "defaultPlaylist" : {
-    "name" : "Favorites",
-    "songs" : [ ],
-    "ownerID" : 33,
-    "playlistID" : 0,
-    "likedByUsers" : [ ],
-    "sharedWith" : [ ],
-    "publiclyShareable" : false
-  },
-  "active" : true
-}, {
-  "userID" : 34,
-  "username" : "grace_k",
-  "email" : "grace@test.com",
-  "password" : "9dbd5c893b5b573a1aa909c8cade58df194310e411c590d9fb0d63431841fd67",
-  "firstName" : "Grace",
-  "lastName" : "Kim",
-  "dateOfBirth" : null,
-  "accountCreationDate" : 1746460470735,
-  "subscriptionPlan" : {
-    "type" : "FreePlan",
-    "type" : "FREE",
-    "maxQuality" : 128,
-    "deviceLimit" : 1
-  },
-  "subscriptionInfo" : {
-    "startDate" : 1746460470735,
-    "endDate" : null,
-    "lastBillingDate" : 1746460470735,
-    "paymentMethod" : null,
-    "autoRenew" : true,
-    "price" : 0.0
-  },
-  "followedUsersIDs" : [ ],
-  "followersIDs" : [ ],
-  "library" : {
-    "userID" : 34,
-    "playlists" : [ {
-      "name" : "Favorites",
-      "songs" : [ ],
-      "ownerID" : 34,
-      "playlistID" : 0,
-      "likedByUsers" : [ ],
-      "sharedWith" : [ ],
-      "publiclyShareable" : false
-    } ]
-  },
-  "defaultPlaylist" : {
-    "name" : "Favorites",
-    "songs" : [ ],
-    "ownerID" : 34,
-    "playlistID" : 0,
-    "likedByUsers" : [ ],
-    "sharedWith" : [ ],
-    "publiclyShareable" : false
-  },
-  "active" : true
-}, {
-  "userID" : 35,
-  "username" : "hannah_l",
-  "email" : "hannah@test.com",
-  "password" : "9b8769a4a742959a2d0298c36fb70623f2dfacda8436237df08d8dfd5b37374c",
-  "firstName" : "Hannah",
-  "lastName" : "Lee",
-  "dateOfBirth" : null,
-  "accountCreationDate" : 1746460470811,
-  "subscriptionPlan" : {
-    "type" : "FreePlan",
-    "type" : "FREE",
-    "maxQuality" : 128,
-    "deviceLimit" : 1
-  },
-  "subscriptionInfo" : {
-    "startDate" : 1746460470811,
-    "endDate" : null,
-    "lastBillingDate" : 1746460470811,
-    "paymentMethod" : null,
-    "autoRenew" : true,
-    "price" : 0.0
-  },
-  "followedUsersIDs" : [ 36, 37 ],
-  "followersIDs" : [ ],
-  "library" : {
-    "userID" : 35,
-    "playlists" : [ {
-      "name" : "Favorites",
-      "songs" : [ ],
-      "ownerID" : 35,
-      "playlistID" : 0,
-      "likedByUsers" : [ ],
-      "sharedWith" : [ ],
-      "publiclyShareable" : false
-    } ]
-  },
-  "defaultPlaylist" : {
-    "name" : "Favorites",
-    "songs" : [ ],
-    "ownerID" : 35,
-    "playlistID" : 0,
-    "likedByUsers" : [ ],
-    "sharedWith" : [ ],
-    "publiclyShareable" : false
-  },
-  "active" : true
-}, {
-  "userID" : 36,
-  "username" : "isaac_n",
-  "email" : "isaac@test.com",
-  "password" : "1d4598d1949b47f7f211134b639ec32238ce73086a83c2f745713b3f12f817e5",
-  "firstName" : "Isaac",
-  "lastName" : "Newton",
-  "dateOfBirth" : null,
-  "accountCreationDate" : 1746460470826,
-  "subscriptionPlan" : {
-    "type" : "FreePlan",
-    "type" : "FREE",
-    "maxQuality" : 128,
-    "deviceLimit" : 1
-  },
-  "subscriptionInfo" : {
-    "startDate" : 1746460470826,
-    "endDate" : null,
-    "lastBillingDate" : 1746460470826,
-    "paymentMethod" : null,
-    "autoRenew" : true,
-    "price" : 0.0
-  },
-  "followedUsersIDs" : [ 37, 38 ],
-  "followersIDs" : [ 35 ],
-  "library" : {
-    "userID" : 36,
-    "playlists" : [ {
-      "name" : "Favorites",
-      "songs" : [ ],
-      "ownerID" : 36,
-      "playlistID" : 0,
-      "likedByUsers" : [ ],
-      "sharedWith" : [ ],
-      "publiclyShareable" : false
-    } ]
-  },
-  "defaultPlaylist" : {
-    "name" : "Favorites",
-    "songs" : [ ],
-    "ownerID" : 36,
-    "playlistID" : 0,
-    "likedByUsers" : [ ],
-    "sharedWith" : [ ],
-    "publiclyShareable" : false
-  },
-  "active" : true
-}, {
-  "userID" : 37,
-  "username" : "julia_m",
-  "email" : "julia@test.com",
-  "password" : "9dbd5c893b5b573a1aa909c8cade58df194310e411c590d9fb0d63431841fd67",
-  "firstName" : "Julia",
-  "lastName" : "Moore",
-  "dateOfBirth" : null,
-  "accountCreationDate" : 1746460470842,
-  "subscriptionPlan" : {
-    "type" : "FreePlan",
-    "type" : "FREE",
-    "maxQuality" : 128,
-    "deviceLimit" : 1
-  },
-  "subscriptionInfo" : {
-    "startDate" : 1746460470842,
-    "endDate" : null,
-    "lastBillingDate" : 1746460470842,
-    "paymentMethod" : null,
-    "autoRenew" : true,
-    "price" : 0.0
-  },
-  "followedUsersIDs" : [ 38 ],
-  "followersIDs" : [ 35, 36 ],
-  "library" : {
-    "userID" : 37,
-    "playlists" : [ {
-      "name" : "Favorites",
-      "songs" : [ ],
-      "ownerID" : 37,
-      "playlistID" : 0,
-      "likedByUsers" : [ ],
-      "sharedWith" : [ ],
-      "publiclyShareable" : false
-    } ]
-  },
-  "defaultPlaylist" : {
-    "name" : "Favorites",
-    "songs" : [ ],
-    "ownerID" : 37,
-    "playlistID" : 0,
-    "likedByUsers" : [ ],
-    "sharedWith" : [ ],
-    "publiclyShareable" : false
-  },
-  "active" : true
-}, {
-  "userID" : 38,
-  "username" : "kevin_p",
-  "email" : "kevin@test.com",
-  "password" : "1c6b4f2278067b875faa584b186908eb8c93289fbcb1ae3b057f66fc3c48853a",
-  "firstName" : "Kevin",
-  "lastName" : "Park",
-  "dateOfBirth" : null,
-  "accountCreationDate" : 1746460470862,
-  "subscriptionPlan" : {
-    "type" : "FreePlan",
-    "type" : "FREE",
-    "maxQuality" : 128,
-    "deviceLimit" : 1
-  },
-  "subscriptionInfo" : {
-    "startDate" : 1746460470862,
-    "endDate" : null,
-    "lastBillingDate" : 1746460470862,
-    "paymentMethod" : null,
-    "autoRenew" : true,
-    "price" : 0.0
-  },
-  "followedUsersIDs" : [ ],
-  "followersIDs" : [ 36, 37 ],
-  "library" : {
-    "userID" : 38,
-    "playlists" : [ {
-      "name" : "Favorites",
-      "songs" : [ ],
-      "ownerID" : 38,
-      "playlistID" : 0,
-      "likedByUsers" : [ ],
-      "sharedWith" : [ ],
-      "publiclyShareable" : false
-    } ]
-  },
-  "defaultPlaylist" : {
-    "name" : "Favorites",
-    "songs" : [ ],
-    "ownerID" : 38,
-    "playlistID" : 0,
-    "likedByUsers" : [ ],
-    "sharedWith" : [ ],
-    "publiclyShareable" : false
-  },
-  "active" : true
-}, {
-  "userID" : 39,
-  "username" : "leonard_c",
-  "email" : "leonard@test.com",
-  "password" : "ef92b778bafe771e89245b89ecbc08a44a4e166c06659911881f383d4473e94f",
-  "firstName" : "Leonard",
-  "lastName" : "Cohen",
-  "dateOfBirth" : null,
-  "accountCreationDate" : 1746460471032,
-  "subscriptionPlan" : {
-    "type" : "PremiumPlan",
-    "type" : "PREMIUM",
-    "deviceLimit" : 5,
-    "maxQuality" : 320
-  },
-  "subscriptionInfo" : {
-    "startDate" : 1746460471032,
-    "endDate" : 1777996471032,
-    "lastBillingDate" : 1746460471032,
-    "paymentMethod" : null,
-    "autoRenew" : true,
-    "price" : 0.0
-  },
-  "followedUsersIDs" : [ 40 ],
-  "followersIDs" : [ ],
-  "library" : {
-    "userID" : 39,
-    "playlists" : [ {
-      "name" : "Favorites",
-      "songs" : [ ],
-      "ownerID" : 39,
-      "playlistID" : 0,
-      "likedByUsers" : [ ],
-      "sharedWith" : [ ],
-      "publiclyShareable" : false
-    } ]
-  },
-  "defaultPlaylist" : {
-    "name" : "Favorites",
-    "songs" : [ ],
-    "ownerID" : 39,
-    "playlistID" : 0,
-    "likedByUsers" : [ ],
-    "sharedWith" : [ ],
-    "publiclyShareable" : false
-  },
-  "active" : true
-}, {
-  "userID" : 40,
-  "username" : "maya_a",
-  "email" : "maya@test.com",
-  "password" : "7ZCDT7HBdt/kEGO3jcGoh9dbs7MfTzuvfXWFYHo5M7YyWmxm06Os9tqh4qkpNrp0",
-  "firstName" : "Maya",
-  "lastName" : "Angelou",
-  "dateOfBirth" : null,
-  "accountCreationDate" : 1746460471043,
-  "subscriptionPlan" : {
-    "type" : "StudentPlan",
-    "type" : "STUDENT",
-    "deviceLimit" : 3,
-    "maxQuality" : 256
-  },
-  "subscriptionInfo" : {
-    "startDate" : 1746460471043,
-    "endDate" : 1762016071043,
-    "lastBillingDate" : 1746460471043,
-    "paymentMethod" : null,
-    "autoRenew" : true,
-    "price" : 0.0
-  },
-  "followedUsersIDs" : [ ],
-  "followersIDs" : [ 39 ],
-  "library" : {
-    "userID" : 40,
-    "playlists" : [ {
-      "name" : "Favorites",
-      "songs" : [ ],
-      "ownerID" : 40,
-      "playlistID" : 0,
-      "likedByUsers" : [ ],
-      "sharedWith" : [ ],
-      "publiclyShareable" : false
-    } ]
-  },
-  "defaultPlaylist" : {
-    "name" : "Favorites",
-    "songs" : [ ],
-    "ownerID" : 40,
-    "playlistID" : 0,
-    "likedByUsers" : [ ],
-    "sharedWith" : [ ],
-    "publiclyShareable" : false
-  },
-  "active" : true
-}, {
-  "userID" : 41,
-  "username" : "testuser",
-  "email" : "test@example.com",
-  "password" : "13d249f2cb4127b40cfa757866850278793f814ded3c587fe5889e889a7a9f6c",
-  "firstName" : "testuser",
-  "lastName" : "TestUser",
-  "dateOfBirth" : null,
-  "accountCreationDate" : 1746478532603,
-  "subscriptionPlan" : {
-    "type" : "FreePlan",
-    "type" : "FREE",
-    "maxQuality" : 128,
-    "deviceLimit" : 1
-  },
-  "subscriptionInfo" : {
-    "startDate" : 1746478532603,
-    "endDate" : null,
-    "lastBillingDate" : 1746478532603,
-    "paymentMethod" : null,
-    "autoRenew" : true,
-    "price" : 0.0
-  },
-  "followedUsersIDs" : [ ],
-  "followersIDs" : [ ],
-  "library" : {
-    "userID" : 41,
-    "playlists" : [ {
-      "name" : "Favorites",
-      "songs" : [ ],
-      "ownerID" : 41,
-      "playlistID" : 0,
-      "likedByUsers" : [ ],
-      "sharedWith" : [ ],
-      "publiclyShareable" : false
-    } ]
-  },
-  "defaultPlaylist" : {
-    "name" : "Favorites",
-    "songs" : [ ],
-    "ownerID" : 41,
-    "playlistID" : 0,
-    "likedByUsers" : [ ],
-    "sharedWith" : [ ],
-    "publiclyShareable" : false
-  },
-  "active" : true
-}, {
-  "userID" : 42,
-  "username" : "julcor",
-  "email" : "juliocortes14@gmail.com",
-  "password" : "b43206bb030355e10e4b57108dc726310d9450b76d6f8b9c108d7d001945556a",
-  "firstName" : "Julio",
-  "lastName" : "Cortés",
-  "dateOfBirth" : null,
-  "accountCreationDate" : 1747237750545,
-  "subscriptionPlan" : {
-    "type" : "FreePlan",
-    "type" : "FREE",
-    "maxQuality" : 128,
-    "deviceLimit" : 1
-  },
-  "subscriptionInfo" : {
-    "startDate" : 1747237750545,
-    "endDate" : null,
-    "lastBillingDate" : 1747237750545,
-    "paymentMethod" : null,
-    "autoRenew" : true,
-    "price" : 0.0
-  },
-  "followedUsersIDs" : [ ],
-  "followersIDs" : [ 47 ],
-  "library" : {
-    "userID" : 42,
-    "playlists" : [ {
-      "name" : "Favorites",
-      "songs" : [ ],
-      "ownerID" : 42,
-      "playlistID" : 0,
-      "likedByUsers" : [ ],
-      "sharedWith" : [ ],
-      "publiclyShareable" : false
-    } ]
-  },
-  "defaultPlaylist" : {
-    "name" : "Favorites",
-    "songs" : [ ],
-    "ownerID" : 42,
-    "playlistID" : 0,
-    "likedByUsers" : [ ],
-    "sharedWith" : [ ],
-    "publiclyShareable" : false
-  },
-  "active" : true
-}, {
-  "userID" : 43,
-  "username" : "dactat",
-  "email" : "tatiana@test.ch",
-  "password" : "kcMkSu8xhYy+2tlm3gpJmSibII55po+MS3aNxzsKqqcG5OvDQw5onj5k0BGDn1ZS",
-  "firstName" : "tatiana",
-  "lastName" : "costa",
-  "dateOfBirth" : null,
-  "accountCreationDate" : 1747306675928,
-  "subscriptionPlan" : {
-    "type" : "FreePlan",
-    "type" : "FREE",
-    "maxQuality" : 128,
-    "deviceLimit" : 1
-  },
-  "subscriptionInfo" : {
-    "startDate" : 1748504132221,
-    "endDate" : null,
-    "lastBillingDate" : 1748504132221,
-    "paymentMethod" : null,
-    "autoRenew" : true,
-    "price" : 0.0
-  },
-  "followedUsersIDs" : [ 45, 46 ],
-  "followersIDs" : [ ],
-  "library" : {
-    "userID" : 43,
-    "playlists" : [ {
-      "name" : "Favorites",
-      "songs" : [ ],
-      "ownerID" : 43,
-      "playlistID" : 0,
-      "likedByUsers" : [ ],
-      "sharedWith" : [ ],
-      "publiclyShareable" : false
-    } ]
-  },
-  "defaultPlaylist" : {
-    "name" : "Favorites",
-    "songs" : [ ],
-    "ownerID" : 43,
-    "playlistID" : 0,
-    "likedByUsers" : [ ],
-    "sharedWith" : [ ],
-    "publiclyShareable" : false
-  },
-  "active" : true
-}, {
-  "userID" : 44,
-  "username" : "dactat",
-  "email" : "tat@test.ch",
-  "password" : "03ac674216f3e15c761ee1a5e255f067953623c8b388b4459e13f978d7c846f4",
-  "firstName" : "tatiana",
-  "lastName" : "dacosta",
-  "dateOfBirth" : null,
-  "accountCreationDate" : 1748285983801,
-  "subscriptionPlan" : {
-    "type" : "FreePlan",
-    "type" : "FREE",
-    "maxQuality" : 128,
-    "deviceLimit" : 1
-  },
-  "subscriptionInfo" : {
-    "startDate" : 1748285983801,
-    "endDate" : null,
-    "lastBillingDate" : 1748285983801,
-    "paymentMethod" : null,
-    "autoRenew" : true,
-    "price" : 0.0
-  },
-  "followedUsersIDs" : [ ],
-  "followersIDs" : [ ],
-  "library" : {
-    "userID" : 44,
-    "playlists" : [ {
-      "name" : "Favorites",
-      "songs" : [ ],
-      "ownerID" : 44,
-      "playlistID" : 0,
-      "likedByUsers" : [ ],
-      "sharedWith" : [ ],
-      "publiclyShareable" : false
-    } ]
-  },
-  "defaultPlaylist" : {
-    "name" : "Favorites",
-    "songs" : [ ],
-    "ownerID" : 44,
-    "playlistID" : 0,
-    "likedByUsers" : [ ],
-    "sharedWith" : [ ],
-    "publiclyShareable" : false
-  },
-  "active" : true
-}, {
-  "userID" : 45,
-  "username" : "docker",
-  "email" : "dock@test.ch",
-  "password" : "03ac674216f3e15c761ee1a5e255f067953623c8b388b4459e13f978d7c846f4",
-  "firstName" : "docker",
-  "lastName" : "docker",
-  "dateOfBirth" : null,
-  "accountCreationDate" : 1748286131742,
-  "subscriptionPlan" : {
-    "type" : "FreePlan",
-    "type" : "FREE",
-    "maxQuality" : 128,
-    "deviceLimit" : 1
-  },
-  "subscriptionInfo" : {
-    "startDate" : 1748286131742,
-    "endDate" : null,
-    "lastBillingDate" : 1748286131742,
-    "paymentMethod" : null,
-    "autoRenew" : true,
-    "price" : 0.0
-  },
-  "followedUsersIDs" : [ ],
-  "followersIDs" : [ 43 ],
-  "library" : {
-    "userID" : 45,
-    "playlists" : [ {
-      "name" : "Favorites",
-      "songs" : [ ],
-      "ownerID" : 45,
-      "playlistID" : 0,
-      "likedByUsers" : [ ],
-      "sharedWith" : [ ],
-      "publiclyShareable" : false
-    } ]
-  },
-  "defaultPlaylist" : {
-    "name" : "Favorites",
-    "songs" : [ ],
-    "ownerID" : 45,
-    "playlistID" : 0,
-    "likedByUsers" : [ ],
-    "sharedWith" : [ ],
-    "publiclyShareable" : false
-  },
-  "active" : true
-}, {
-  "userID" : 46,
-  "username" : "leila",
-  "email" : "leila@test.ch",
-  "password" : "03ac674216f3e15c761ee1a5e255f067953623c8b388b4459e13f978d7c846f4",
-  "firstName" : "leila",
-  "lastName" : "costa",
-  "dateOfBirth" : null,
-  "accountCreationDate" : 1748501239142,
-  "subscriptionPlan" : {
-    "type" : "FreePlan",
-    "type" : "FREE",
-    "maxQuality" : 128,
-    "deviceLimit" : 1
-  },
-  "subscriptionInfo" : {
-    "startDate" : 1748501239142,
-    "endDate" : null,
-    "lastBillingDate" : 1748501239142,
-    "paymentMethod" : null,
-    "autoRenew" : true,
-    "price" : 0.0
-  },
-  "followedUsersIDs" : [ ],
-  "followersIDs" : [ 43 ],
-  "library" : {
-    "userID" : 46,
-    "playlists" : [ {
-      "name" : "Favorites",
-      "songs" : [ ],
-      "ownerID" : 46,
-      "playlistID" : 0,
-      "likedByUsers" : [ ],
-      "sharedWith" : [ ],
-      "publiclyShareable" : false
-    } ]
-  },
-  "defaultPlaylist" : {
-    "name" : "Favorites",
-    "songs" : [ ],
-    "ownerID" : 46,
-    "playlistID" : 0,
-    "likedByUsers" : [ ],
-    "sharedWith" : [ ],
-    "publiclyShareable" : false
-  },
-  "active" : true
 }, {
   "userID" : 47,
-<<<<<<< HEAD
   "username" : "jiji",
   "email" : "jiji@jiji.com",
   "password" : "b43206bb030355e10e4b57108dc726310d9450b76d6f8b9c108d7d001945556a",
@@ -1901,34 +17,11 @@
     "startDate" : 1748963736851,
     "endDate" : 1780499736851,
     "lastBillingDate" : 1748963736851,
-=======
-  "username" : "newuser",
-  "email" : "user@test.ch",
-  "password" : "03ac674216f3e15c761ee1a5e255f067953623c8b388b4459e13f978d7c846f4",
-  "firstName" : "user",
-  "lastName" : "test",
-  "dateOfBirth" : null,
-  "accountCreationDate" : 1748894005501,
-  "subscriptionPlan" : {
-    "type" : "FreePlan",
-    "type" : "FREE",
-    "maxQuality" : 128,
-    "deviceLimit" : 1
-  },
-  "subscriptionInfo" : {
-    "startDate" : 1748894005501,
-    "endDate" : null,
-    "lastBillingDate" : 1748894005501,
->>>>>>> 10760de6
     "paymentMethod" : null,
     "autoRenew" : true,
     "price" : 0.0
   },
-<<<<<<< HEAD
   "followedUsersIDs" : [ 42 ],
-=======
-  "followedUsersIDs" : [ ],
->>>>>>> 10760de6
   "followersIDs" : [ ],
   "library" : {
     "userID" : 47,
@@ -1952,17 +45,15 @@
     "publiclyShareable" : false
   },
   "active" : true
-<<<<<<< HEAD
-=======
 }, {
   "userID" : 48,
-  "username" : "bianca24",
-  "email" : "bianca@test.ch",
+  "username" : "newuser",
+  "email" : "user@test.ch",
   "password" : "03ac674216f3e15c761ee1a5e255f067953623c8b388b4459e13f978d7c846f4",
-  "firstName" : "bianca",
-  "lastName" : "chien",
+  "firstName" : "user",
+  "lastName" : "test",
   "dateOfBirth" : null,
-  "accountCreationDate" : 1748898537223,
+  "accountCreationDate" : 1748894005501,
   "subscriptionPlan" : {
     "type" : "FreePlan",
     "type" : "FREE",
@@ -1970,9 +61,9 @@
     "deviceLimit" : 1
   },
   "subscriptionInfo" : {
-    "startDate" : 1748898537223,
+    "startDate" : 1748894005501,
     "endDate" : null,
-    "lastBillingDate" : 1748898537223,
+    "lastBillingDate" : 1748894005501,
     "paymentMethod" : null,
     "autoRenew" : true,
     "price" : 0.0
@@ -2001,5 +92,51 @@
     "publiclyShareable" : false
   },
   "active" : true
->>>>>>> 10760de6
+}, {
+  "userID" : 49,
+  "username" : "bianca24",
+  "email" : "bianca@test.ch",
+  "password" : "03ac674216f3e15c761ee1a5e255f067953623c8b388b4459e13f978d7c846f4",
+  "firstName" : "bianca",
+  "lastName" : "chien",
+  "dateOfBirth" : null,
+  "accountCreationDate" : 1748898537223,
+  "subscriptionPlan" : {
+    "type" : "FreePlan",
+    "type" : "FREE",
+    "maxQuality" : 128,
+    "deviceLimit" : 1
+  },
+  "subscriptionInfo" : {
+    "startDate" : 1748898537223,
+    "endDate" : null,
+    "lastBillingDate" : 1748898537223,
+    "paymentMethod" : null,
+    "autoRenew" : true,
+    "price" : 0.0
+  },
+  "followedUsersIDs" : [ ],
+  "followersIDs" : [ ],
+  "library" : {
+    "userID" : 49,
+    "playlists" : [ {
+      "name" : "Favorites",
+      "songs" : [ ],
+      "ownerID" : 49,
+      "playlistID" : 0,
+      "likedByUsers" : [ ],
+      "sharedWith" : [ ],
+      "publiclyShareable" : false
+    } ]
+  },
+  "defaultPlaylist" : {
+    "name" : "Favorites",
+    "songs" : [ ],
+    "ownerID" : 49,
+    "playlistID" : 0,
+    "likedByUsers" : [ ],
+    "sharedWith" : [ ],
+    "publiclyShareable" : false
+  },
+  "active" : true
 } ]